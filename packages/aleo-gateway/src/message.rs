use std::str::FromStr as _;

use aleo_utils::string_encoder::StringEncoder;
use error_stack::{ensure, Report};
<<<<<<< HEAD
use serde::Deserialize;
use snarkvm_cosmwasm::network::Network;
=======
use snarkvm_cosmwasm::network::{Network, TestnetV0};
use snarkvm_cosmwasm::program::ProgramID;
>>>>>>> db819916

use crate::{AleoValue, Error};

#[derive(Debug, Clone, PartialEq, Eq, Deserialize)]
pub struct Message {
    pub cc_id: router_api::CrossChainId,
    pub source_address: String,
    pub destination_chain: router_api::ChainName,
    pub destination_address: String,
    pub payload_hash: [u8; 32], // The hash of the payload, send from the relayer of the source chain
}

impl TryFrom<&router_api::Message> for Message {
    type Error = Report<Error>;

    fn try_from(value: &router_api::Message) -> Result<Self, Self::Error> {
        Ok(Message {
            cc_id: value.cc_id.clone(),
            source_address: value.source_address.to_string(),
            destination_chain: value.destination_chain.clone(),
            destination_address: value.destination_address.to_string(),
            payload_hash: value.payload_hash,
        })
    }
}

fn bytes_to_bits(bytes: &[u8]) -> Vec<bool> {
    bytes
        .iter()
        .flat_map(|&byte| (0..8).rev().map(move |i| (byte >> i) & 1 == 1))
        .collect()
}

impl AleoValue for Message {
    fn to_aleo_string(&self) -> Result<String, Report<Error>> {
        const SOURCE_CHAIN_LEN: usize = 2;
        let source_chain = StringEncoder::encode_string(self.cc_id.source_chain.as_ref())
            .map_err(|e| Report::new(Error::from(e)))?;
        let source_chain_len = source_chain.u128_len();
        ensure!(
            source_chain_len <= SOURCE_CHAIN_LEN,
            Error::InvalidEncodedStringLength {
                expected: SOURCE_CHAIN_LEN,
                actual: source_chain.u128_len()
            }
        );

        const MESSAGE_ID_LEN: usize = 8;
        let message_id = StringEncoder::encode_string(self.cc_id.message_id.as_str())
            .map_err(|e| Report::new(Error::from(e)))?;
        let message_id_len = message_id.u128_len();
        ensure!(
            message_id_len <= MESSAGE_ID_LEN,
            Error::InvalidEncodedStringLength {
                expected: MESSAGE_ID_LEN,
                actual: message_id.u128_len()
            }
        );

        const SOURCE_ADDRESS_LEN: usize = 6;
        let source_address = StringEncoder::encode_string(self.source_address.as_str())
            .map_err(|e| Report::new(Error::from(e)))?;

        let source_address_len = source_address.u128_len();
        ensure!(
            source_address_len <= SOURCE_ADDRESS_LEN,
            Error::InvalidEncodedStringLength {
                expected: SOURCE_ADDRESS_LEN,
                actual: source_address.u128_len()
            }
        );

<<<<<<< HEAD
        const CONTRACT_ADDRESS_LEN: usize = 6;
        let contract_address = StringEncoder::encode_string(self.destination_address.as_str())
            .map_err(|e| Report::new(Error::from(e)))?;

        let contract_address_len = contract_address.u128_len();
        ensure!(
            contract_address_len <= CONTRACT_ADDRESS_LEN,
            Error::InvalidEncodedStringLength {
                expected: CONTRACT_ADDRESS_LEN,
                actual: contract_address.u128_len()
            }
        );
=======
        let program_id =
            ProgramID::<TestnetV0>::from_str(&self.destination_address).map_err(|e| {
                Report::new(Error::InvalidProgramID {
                    program_id: self.destination_address.clone(),
                    error: e,
                })
            })?;

        let contract_address: snarkvm_cosmwasm::types::Address<TestnetV0> =
            program_id.to_address().map_err(|e| {
                Report::new(Error::ProgramIDToAleoAddress {
                    program_id: self.destination_address.clone(),
                    error: e,
                })
            })?;
>>>>>>> db819916

        // The payload hash is a 32 byte array, which is a 256 bit hash.
        // (for messages from Aleo this will happen in the relayer)
        // The group values of Aleo are ~256bits, so in aleo we will only use bhp256(keccak256) hashes.
        // The result of bhp256 is a group element, which comes from Aleo.
        // We will store it in cosmos 256 bits variables just for convenience.
        let reverse_hash: Vec<u8> = self.payload_hash.iter().map(|b| b.reverse_bits()).collect();
        let keccak_bits: Vec<bool> = bytes_to_bits(&reverse_hash);

        let group = <snarkvm_cosmwasm::network::TestnetV0>::hash_to_group_bhp256(&keccak_bits)
            .map_err(|e| Report::new(Error::from(e)))?;

        let payload_hash = format!("{group}");

        let res = format!(
            r#"{{source_chain: [{}], message_id: [{}], source_address: [{}], contract_address: {}, payload_hash: {} }}"#,
            source_chain
                .consume()
                .into_iter()
                .map(|c| format!("{}u128", c))
                .chain(
                    std::iter::repeat("0u128".to_string())
                        .take(SOURCE_CHAIN_LEN.saturating_sub(source_chain_len))
                )
                .collect::<Vec<_>>()
                .join(", "),
            message_id
                .consume()
                .into_iter()
                .map(|c| format!("{}u128", c))
                .chain(
                    std::iter::repeat("0u128".to_string())
                        .take(MESSAGE_ID_LEN.saturating_sub(message_id_len))
                )
                .collect::<Vec<_>>()
                .join(", "),
            source_address
                .consume()
                .into_iter()
                .map(|c| format!("{}u128", c))
                .chain(
                    std::iter::repeat("0u128".to_string())
                        .take(SOURCE_ADDRESS_LEN.saturating_sub(source_address_len))
                )
                .collect::<Vec<_>>()
                .join(", "),
            contract_address,
            payload_hash
        );

        Ok(res)
    }
}<|MERGE_RESOLUTION|>--- conflicted
+++ resolved
@@ -2,13 +2,9 @@
 
 use aleo_utils::string_encoder::StringEncoder;
 use error_stack::{ensure, Report};
-<<<<<<< HEAD
 use serde::Deserialize;
-use snarkvm_cosmwasm::network::Network;
-=======
 use snarkvm_cosmwasm::network::{Network, TestnetV0};
 use snarkvm_cosmwasm::program::ProgramID;
->>>>>>> db819916
 
 use crate::{AleoValue, Error};
 
@@ -81,20 +77,6 @@
             }
         );
 
-<<<<<<< HEAD
-        const CONTRACT_ADDRESS_LEN: usize = 6;
-        let contract_address = StringEncoder::encode_string(self.destination_address.as_str())
-            .map_err(|e| Report::new(Error::from(e)))?;
-
-        let contract_address_len = contract_address.u128_len();
-        ensure!(
-            contract_address_len <= CONTRACT_ADDRESS_LEN,
-            Error::InvalidEncodedStringLength {
-                expected: CONTRACT_ADDRESS_LEN,
-                actual: contract_address.u128_len()
-            }
-        );
-=======
         let program_id =
             ProgramID::<TestnetV0>::from_str(&self.destination_address).map_err(|e| {
                 Report::new(Error::InvalidProgramID {
@@ -110,7 +92,6 @@
                     error: e,
                 })
             })?;
->>>>>>> db819916
 
         // The payload hash is a 32 byte array, which is a 256 bit hash.
         // (for messages from Aleo this will happen in the relayer)
