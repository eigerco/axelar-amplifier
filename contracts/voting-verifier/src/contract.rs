--- conflicted
+++ resolved
@@ -1,7 +1,6 @@
 use axelar_wasm_addresses::address;
 use axelar_wasm_addresses::address::validate_contract_address;
-use axelar_wasm_std::nonempty::Uint64;
-use axelar_wasm_std::{permission_control, FnExt, MajorityThreshold, Threshold};
+use axelar_wasm_std::{permission_control, FnExt};
 #[cfg(not(feature = "library"))]
 use cosmwasm_std::entry_point;
 use cosmwasm_std::{
@@ -108,44 +107,6 @@
     .then(Ok)
 }
 
-<<<<<<< HEAD
-#[cfg_attr(not(feature = "library"), entry_point)]
-pub fn migrate(
-    deps: DepsMut,
-    _env: Env,
-    _msg: Empty,
-) -> Result<Response, axelar_wasm_std::error::ContractError> {
-    // TODO: THIS FUNCTION SHOULD BE REVERTED, AND THE CODE ADDED BELOW SHOULD BE DELETED BEFORE MERGING TO AXELAR-AMPLIFIER
-    cw2::set_contract_version(deps.storage, CONTRACT_NAME, CONTRACT_VERSION)?;
-
-    let config = Config {
-        service_name: "validators".parse().unwrap(),
-        service_registry_contract: cosmwasm_std::Addr::unchecked(
-            "axelar1c9fkszt5lq34vvvlat3fxj6yv7ejtqapz04e97vtc9m5z9cwnamq8zjlhz",
-        ),
-        source_gateway_address: "vzevxifdoj.aleo".parse().unwrap(),
-        voting_threshold: MajorityThreshold::try_from(Threshold::try_from((1, 1)).unwrap())
-            .unwrap(),
-        block_expiry: Uint64::try_from(10u64).unwrap(),
-        confirmation_height: 1,
-        source_chain: "aleo-2".parse().unwrap(),
-        rewards_contract: cosmwasm_std::Addr::unchecked(
-            "axelar1vaj9sfzc3z0gpel90wu4ljutncutv0wuhvvwfsh30rqxq422z89qnd989l",
-        ),
-        msg_id_format: axelar_wasm_std::msg_id::MessageIdFormat::Bech32m {
-            prefix: "au".to_string().try_into().unwrap(),
-            length: 61,
-        },
-        address_format: address::AddressFormat::Aleo,
-    };
-
-    CONFIG.save(deps.storage, &config)?;
-
-    Ok(Response::default())
-}
-
-=======
->>>>>>> e2be6616
 #[cfg(test)]
 mod test {
     use assert_ok::assert_ok;
