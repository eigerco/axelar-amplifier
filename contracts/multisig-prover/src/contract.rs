--- conflicted
+++ resolved
@@ -77,16 +77,11 @@
 ) -> Result<Response, axelar_wasm_std::error::ContractError> {
     match msg.ensure_permissions(deps.storage, &info.sender)? {
         ExecuteMsg::ConstructProof(message_ids) => Ok(execute::construct_proof(deps, message_ids)?),
-<<<<<<< HEAD
         ExecuteMsg::ConstructProofWithItsPayload(its_messages) => Ok(
             execute::construct_proof_with_its_payload(deps, its_messages)?,
         ),
         ExecuteMsg::UpdateVerifierSet => Ok(execute::update_verifier_set(deps, env)?),
         ExecuteMsg::ConfirmVerifierSet => Ok(execute::confirm_verifier_set(deps, info.sender)?),
-=======
-        ExecuteMsg::UpdateVerifierSet {} => Ok(execute::update_verifier_set(deps, env)?),
-        ExecuteMsg::ConfirmVerifierSet {} => Ok(execute::confirm_verifier_set(deps, info.sender)?),
->>>>>>> db819916
         ExecuteMsg::UpdateSigningThreshold {
             new_signing_threshold,
         } => Ok(execute::update_signing_threshold(
