--- conflicted
+++ resolved
@@ -13,15 +13,6 @@
 use crate::error::ContractError;
 use crate::Payload;
 
-<<<<<<< HEAD
-#[cw_serde]
-#[derive(Copy)]
-pub enum Encoder {
-    Abi,
-    Bcs,
-    StarknetAbi,
-    StellarXdr,
-=======
 pub trait EncoderExt {
     fn digest(
         &self,
@@ -37,7 +28,6 @@
         sigs: Vec<SignerWithSig>,
         payload: &Payload,
     ) -> Result<HexBinary, ContractError>;
->>>>>>> 4c891591
 }
 
 impl EncoderExt for Encoder {
