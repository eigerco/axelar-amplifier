mod abi;
mod bcs;
pub mod rkyv;
mod stellar_xdr;

use axelar_wasm_std::hash::Hash;
use cosmwasm_schema::cw_serde;
use cosmwasm_std::HexBinary;
use error_stack::Result;
use multisig::key::Signature;
use multisig::msg::SignerWithSig;
use multisig::verifier_set::VerifierSet;

use crate::error::ContractError;
use crate::payload::Payload;

#[cw_serde]
#[derive(Copy)]
pub enum Encoder {
    Abi,
    Bcs,
    Rkyv,
    StellarXdr,
}

impl Encoder {
    pub fn digest(
        &self,
        domain_separator: &Hash,
        verifier_set: &VerifierSet,
        payload: &Payload,
    ) -> Result<Hash, ContractError> {
        match self {
            Encoder::Abi => abi::payload_digest(domain_separator, verifier_set, payload),
            Encoder::Bcs => bcs::payload_digest(domain_separator, verifier_set, payload),
            Encoder::StellarXdr => {
                stellar_xdr::payload_digest(domain_separator, verifier_set, payload)
            }
            Encoder::Rkyv => rkyv::payload_digest(domain_separator, verifier_set, payload),
        }
    }

    pub fn execute_data(
        &self,
        domain_separator: &Hash,
        verifier_set: &VerifierSet,
        sigs: Vec<SignerWithSig>,
        payload: &Payload,
    ) -> Result<HexBinary, ContractError> {
        match self {
            Encoder::Abi => abi::execute_data::encode(
                verifier_set,
                sigs,
                &self.digest(domain_separator, verifier_set, payload)?,
                payload,
            ),
            Encoder::Bcs => bcs::encode_execute_data(
                verifier_set,
                sigs,
                &self.digest(domain_separator, verifier_set, payload)?,
                payload,
            ),
<<<<<<< HEAD
            Encoder::StellarXdr => todo!(),
            Encoder::Rkyv => rkyv::encode_execute_data(
                sigs,
                self.digest(domain_separator, verifier_set, payload)?,
                verifier_set,
                payload,
            ),
=======
            Encoder::StellarXdr => stellar_xdr::encode_execute_data(verifier_set, sigs, payload),
>>>>>>> e852ac85
        }
    }
}

// Convert non-recoverable ECDSA signatures to recoverable ones.
fn to_recoverable<M>(encoder: Encoder, msg: M, signers: Vec<SignerWithSig>) -> Vec<SignerWithSig>
where
    M: AsRef<[u8]>,
{
    let recovery_transform = match encoder {
        Encoder::Abi => add_27,
        Encoder::Bcs => no_op,
<<<<<<< HEAD
        Encoder::StellarXdr => no_op,
        Encoder::Rkyv => add_27,
=======
        _ => panic!("unsupported encoder"),
>>>>>>> e852ac85
    };
    signers
        .into_iter()
        .map(|mut signer| {
            if let Signature::Ecdsa(nonrecoverable) = signer.signature {
                signer.signature = nonrecoverable
                    .to_recoverable(msg.as_ref(), &signer.signer.pub_key, recovery_transform)
                    .map(Signature::EcdsaRecoverable)
                    .expect("failed to convert non-recoverable signature to recoverable");
            }

            signer
        })
        .collect()
}

fn add_27(recovery_byte: k256::ecdsa::RecoveryId) -> u8 {
    recovery_byte
        .to_byte()
        .checked_add(27)
        .expect("overflow when adding 27 to recovery byte")
}

fn no_op(recovery_byte: k256::ecdsa::RecoveryId) -> u8 {
    recovery_byte.to_byte()
}<|MERGE_RESOLUTION|>--- conflicted
+++ resolved
@@ -60,17 +60,13 @@
                 &self.digest(domain_separator, verifier_set, payload)?,
                 payload,
             ),
-<<<<<<< HEAD
-            Encoder::StellarXdr => todo!(),
+            Encoder::StellarXdr => stellar_xdr::encode_execute_data(verifier_set, sigs, payload),
             Encoder::Rkyv => rkyv::encode_execute_data(
                 sigs,
                 self.digest(domain_separator, verifier_set, payload)?,
                 verifier_set,
                 payload,
             ),
-=======
-            Encoder::StellarXdr => stellar_xdr::encode_execute_data(verifier_set, sigs, payload),
->>>>>>> e852ac85
         }
     }
 }
@@ -83,12 +79,8 @@
     let recovery_transform = match encoder {
         Encoder::Abi => add_27,
         Encoder::Bcs => no_op,
-<<<<<<< HEAD
-        Encoder::StellarXdr => no_op,
         Encoder::Rkyv => add_27,
-=======
         _ => panic!("unsupported encoder"),
->>>>>>> e852ac85
     };
     signers
         .into_iter()
