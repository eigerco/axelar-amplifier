mod abi;
mod aleo;
mod bcs;
mod stellar_xdr;

use axelar_wasm_std::hash::Hash;
use cosmwasm_std::HexBinary;
use error_stack::Result;
use multisig::msg::SignerWithSig;
use multisig::verifier_set::VerifierSet;
use multisig_prover_api::encoding::Encoder;

use crate::error::ContractError;
use crate::Payload;

<<<<<<< HEAD
#[cw_serde]
#[derive(Copy)]
pub enum Encoder {
    Abi,
    Bcs,
    StellarXdr,
    Aleo,
=======
pub trait EncoderExt {
    fn digest(
        &self,
        domain_separator: &Hash,
        verifier_set: &VerifierSet,
        payload: &Payload,
    ) -> Result<Hash, ContractError>;

    fn execute_data(
        &self,
        domain_separator: &Hash,
        verifier_set: &VerifierSet,
        sigs: Vec<SignerWithSig>,
        payload: &Payload,
    ) -> Result<HexBinary, ContractError>;
>>>>>>> e2be6616
}

impl EncoderExt for Encoder {
    fn digest(
        &self,
        domain_separator: &Hash,
        verifier_set: &VerifierSet,
        payload: &Payload,
    ) -> Result<Hash, ContractError> {
        match self {
            Encoder::Abi => abi::payload_digest(domain_separator, verifier_set, payload),
            Encoder::Bcs => bcs::payload_digest(domain_separator, verifier_set, payload),
            Encoder::StellarXdr => {
                stellar_xdr::payload_digest(domain_separator, verifier_set, payload)
            }
            Encoder::Aleo => aleo::payload_digest::<snarkvm_cosmwasm::network::TestnetV0>(
                domain_separator,
                verifier_set,
                payload,
            ),
        }
    }

    fn execute_data(
        &self,
        domain_separator: &Hash,
        verifier_set: &VerifierSet,
        sigs: Vec<SignerWithSig>,
        payload: &Payload,
    ) -> Result<HexBinary, ContractError> {
        match self {
            Encoder::Abi => abi::encode_execute_data(domain_separator, verifier_set, sigs, payload),
            Encoder::Bcs => bcs::encode_execute_data(domain_separator, verifier_set, sigs, payload),
            Encoder::StellarXdr => stellar_xdr::encode_execute_data(verifier_set, sigs, payload),
            Encoder::Aleo => {
                aleo::encode_execute_data(domain_separator, verifier_set, sigs, payload)
            }
        }
    }
}<|MERGE_RESOLUTION|>--- conflicted
+++ resolved
@@ -13,15 +13,6 @@
 use crate::error::ContractError;
 use crate::Payload;
 
-<<<<<<< HEAD
-#[cw_serde]
-#[derive(Copy)]
-pub enum Encoder {
-    Abi,
-    Bcs,
-    StellarXdr,
-    Aleo,
-=======
 pub trait EncoderExt {
     fn digest(
         &self,
@@ -37,7 +28,6 @@
         sigs: Vec<SignerWithSig>,
         payload: &Payload,
     ) -> Result<HexBinary, ContractError>;
->>>>>>> e2be6616
 }
 
 impl EncoderExt for Encoder {
