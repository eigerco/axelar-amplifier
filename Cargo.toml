--- conflicted
+++ resolved
@@ -80,16 +80,10 @@
 sui-types = { version = "^1.0.0", path = "packages/sui-types" }
 starknet-checked-felt = { version = "^1.0.0", path = "packages/starknet-checked-felt" }
 starknet-types-core = { version = "0.1.7" }
-<<<<<<< HEAD
 starknet-types = { version = "^1.0.0", path = "packages/starknet-types" }
 starknet-core = "0.12.0"
 starknet-providers = "0.12.0"
-syn = "2.0.68"
-=======
-starknet-core = "0.12.0"
-starknet-providers = "0.12.0"
 syn = "2.0.92"
->>>>>>> a7cb9563
 thiserror = "1.0.61"
 tofn = { version = "1.1" }
 tokio = "1.38.0"
@@ -97,15 +91,7 @@
 tokio-util = "0.7.11"
 voting-verifier = { version = "^1.1.0", path = "contracts/voting-verifier" }
 axelar-core-std = { version = "^1.0.0", path = "packages/axelar-core-std" }
-<<<<<<< HEAD
-# Async
-futures-concurrency = "7.4"
-futures-util = "0.3"
-futures = "0.3"
-async-trait = "0"
-=======
 proc-macro2 = "1.0.92"
->>>>>>> a7cb9563
 
 [workspace.lints.clippy]
 arithmetic_side_effects = "deny"
