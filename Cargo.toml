--- conflicted
+++ resolved
@@ -38,15 +38,12 @@
 schemars = "0.8.10"
 sha3 = { version = "0.10.8", default-features = false, features = [] }
 signature-verifier-api = { version = "^0.1.0", path = "packages/signature-verifier-api" }
-<<<<<<< HEAD
-axelar-rkyv-encoding = { git = "ssh://git@github.com/eigerco/solana-axelar-internal.git", branch = "gateway/axelar-encoding"}
-=======
+axelar-rkyv-encoding = { git = "ssh://git@github.com/eigerco/solana-axelar-internal.git", branch = "main"}
 ethers-contract = { version = "2.0.14", default-features = false, features = ["abigen"] }
 ethers-core = "2.0.14"
 tokio = "1.38.0"
 tokio-stream = "0.1.11"
 tokio-util = "0.7.11"
->>>>>>> 0510e21d
 
 [workspace.lints.clippy]
 arithmetic_side_effects = "deny"
