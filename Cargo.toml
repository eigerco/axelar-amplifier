--- conflicted
+++ resolved
@@ -1,6 +1,5 @@
 [workspace]
 members = [
-<<<<<<< HEAD
   "ampd",
   "ampd-handlers",
   "contracts/*",
@@ -8,20 +7,11 @@
   "integration-tests",
   "packages/*",
   "tools/*",
-=======
-    "ampd",
-    "ampd-handlers",
-    "contracts/*",
-    "external-gateways/*",
-    "integration-tests",
-    "packages/*",
-    "tools/*",
->>>>>>> e2be6616
 ]
 resolver = "2"
 
 [workspace.package]
-rust-version = "1.81.0" # be sure there is an optimizer release supporting this version before updating. See https://github.com/CosmWasm/optimizer
+rust-version = "1.81.0"       # be sure there is an optimizer release supporting this version before updating. See https://github.com/CosmWasm/optimizer
 edition = "2021"
 license = "MIT OR Apache-2.0"
 
@@ -33,6 +23,7 @@
 """
 
 [workspace.dependencies]
+aleo-utils = { path = "packages/aleo-utils" }
 aleo-types = { path = "packages/aleo-types" }
 aleo-gateway = { path = "packages/aleo-gateway" }
 alloy-primitives = { version = "0.7.6", default-features = false, features = [
@@ -122,28 +113,17 @@
 syn = "2.0.92"
 tendermint = "0.35.0"
 thiserror = "1.0.61"
-<<<<<<< HEAD
 tofn = { version = "1.1", git = "https://github.com/eigerco/tofn.git", branch = "aleo-schnorr" }
-tokio = "1.38.0"
-=======
-tofn = { version = "1.1" }
 tokio = "1.44.2"
->>>>>>> e2be6616
 tokio-stream = "0.1.11"
 tokio-util = "0.7.11"
 tracing = { version = "0.1.37", features = ["valuable", "log"] }
 typed-builder = "0.18.2"
 valuable = "0.1.1"
 voting-verifier = { version = "^1.1.0", path = "contracts/voting-verifier" }
-<<<<<<< HEAD
-axelar-core-std = { version = "^1.0.0", path = "packages/axelar-core-std" }
-proc-macro2 = "1.0.92"
 snarkvm-cosmwasm = { git = "https://github.com/eigerco/snarkVM", branch = "cosmwasm-2" }
-aleo-utils = { path = "packages/aleo-utils" }
-=======
 voting-verifier-api = { version = "1.0.0", path = "packages/voting-verifier-api" }
 xrpl-types = { version = "^1.0.0", path = "packages/xrpl-types" }
->>>>>>> e2be6616
 
 [workspace.lints.clippy]
 arithmetic_side_effects = "deny"
