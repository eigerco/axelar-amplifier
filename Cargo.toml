--- conflicted
+++ resolved
@@ -27,12 +27,8 @@
 service-registry = { version = "^0.3.0", path = "contracts/service-registry" }
 gateway = { version = "^0.2.2", path = "contracts/gateway" }
 gateway-api = { version = "^0.1.0", path = "packages/gateway-api" }
-<<<<<<< HEAD
 
-connection-router-api = { version = "^0.1.0", path = "packages/connection-router-api" }
-=======
 router-api = { version = "^0.1.0", path = "packages/router-api" }
->>>>>>> 61089348
 report = { version = "^0.1.0", path = "packages/report" }
 client = { version = "^0.1.0", path = "packages/client" }
 rewards = { version = "^0.3.0", path = "contracts/rewards" }
