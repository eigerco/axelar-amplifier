[package]
name = "ampd"
edition = { workspace = true }
version = "1.5.1"
rust-version = { workspace = true }
# See more keys and their definitions at https://doc.rust-lang.org/cargo/reference/manifest.html

[dependencies]
aleo-types = { workspace = true }
async-trait = "0.1.59"
axelar-wasm-std = { workspace = true }
axum = "0.7.5"
base64 = "0.21.2"
bcs = { workspace = true }
clap = { version = "4.2.7", features = ["derive", "cargo"] }
config = "0.13.2"
cosmrs = { version = "0.14.0", features = ["cosmwasm", "grpc"] }
cosmwasm-std = { workspace = true, features = ["stargate"] }
der = { version = "0.7.9", features = ["derive"] }
deref-derive = "0.1.0"
dirs = "5.0.1"
ed25519-dalek = { workspace = true }
enum-display-derive = "0.1.1"
error-stack = { workspace = true }
ethers-contract = { workspace = true }
ethers-core = { workspace = true }
ethers-providers = { version = "2.0.13", default-features = false, features = [
  "rustls",
] }
events = { workspace = true }
events-derive = { workspace = true }
evm-gateway = { workspace = true }
futures = "0.3.25"
hex = { version = "0.4.3", features = ["serde"] }
humantime-serde = "1.1.1"
itertools = { workspace = true }
k256 = { workspace = true }
mockall = "0.11.3"
move-core-types = { git = "https://github.com/mystenlabs/sui", tag = "testnet-v1.39.1" }
multisig = { workspace = true, features = ["library"] }
multiversx-sdk = "0.6.1"
num-traits = { workspace = true }
openssl = { version = "0.10.35", features = [
  "vendored",
] } # Needed to make arm compilation work by forcing vendoring
prost = "0.11.9"
prost-types = "0.11.9"
report = { workspace = true }
reqwest = { version = "0.11.24", default-features = false }
rewards = { workspace = true }
router-api = { workspace = true }
schemars = { workspace = true }
serde = { version = "1.0.147", features = ["derive"] }
serde_json = { workspace = true }
serde_with = "3.2.0"
service-registry-api = { workspace = true }
sha3 = { workspace = true }
solabi = "0.2.0"
starknet-checked-felt = { workspace = true }
starknet-core = { workspace = true }
starknet-providers = { workspace = true }
stellar = { workspace = true }
stellar-rpc-client = "21.4.0"
stellar-xdr = { workspace = true, features = ["serde_json"] }
sui-gateway = { workspace = true }
sui-json-rpc-types = { git = "https://github.com/mystenlabs/sui", tag = "testnet-v1.39.1" }
sui-types = { git = "https://github.com/mystenlabs/sui", tag = "testnet-v1.39.1" }
tendermint = "0.35.0"
tendermint-rpc = { version = "0.35.0", features = ["http-client"] }
thiserror = { workspace = true }
tokio = { workspace = true, features = ["signal"] }
tokio-stream = { workspace = true, features = ["sync"] }
tokio-util = { workspace = true }
toml = "0.5.9"
tonic = "0.9.2"
tracing = { version = "0.1.37", features = ["valuable", "log"] }
tracing-core = { version = "0.1.30", features = ["valuable"] }
tracing-subscriber = { version = "0.3.16", features = [
  "json",
  "valuable",
  "env-filter",
] }
typed-builder = "0.18.2"
url = "2.3.1"
valuable = { version = "0.1.0", features = ["derive"] }
valuable-serde = { version = "0.1.0", features = ["std"] }
voting-verifier = { workspace = true }
<<<<<<< HEAD
aleo-gateway = { workspace = true }
snarkvm-cosmwasm = { workspace = true, features = [ "network" ] }
aleo-utils = { workspace = true }
=======
xrpl-types = { workspace = true }
xrpl_http_client = { version = "0.15.0" }
>>>>>>> a21971af

[dev-dependencies]
assert_ok = { workspace = true }
ed25519-dalek = { workspace = true, features = ["rand_core"] }
elliptic-curve = "0.13.5"
faux = "0.1.10"
generic-array = "0.14.7"
goldie = { workspace = true }
multisig = { workspace = true, features = ["test", "library"] }
rand = { workspace = true }
random-string = "1.0.0"
tokio = { workspace = true, features = ["test-util"] }

[build-dependencies]
tonic-build = "0.8.3"

[lints]
workspace = true<|MERGE_RESOLUTION|>--- conflicted
+++ resolved
@@ -85,14 +85,11 @@
 valuable = { version = "0.1.0", features = ["derive"] }
 valuable-serde = { version = "0.1.0", features = ["std"] }
 voting-verifier = { workspace = true }
-<<<<<<< HEAD
 aleo-gateway = { workspace = true }
 snarkvm-cosmwasm = { workspace = true, features = [ "network" ] }
 aleo-utils = { workspace = true }
-=======
 xrpl-types = { workspace = true }
 xrpl_http_client = { version = "0.15.0" }
->>>>>>> a21971af
 
 [dev-dependencies]
 assert_ok = { workspace = true }
