--- conflicted
+++ resolved
@@ -25,9 +25,7 @@
 error-stack = { workspace = true }
 ethers-contract = { workspace = true }
 ethers-core = { workspace = true }
-ethers-providers = { version = "2.0.13", default-features = false, features = [
-    "rustls",
-] }
+ethers-providers = { version = "2.0.13", default-features = false, features = ["rustls"] }
 events = { workspace = true }
 events-derive = { workspace = true }
 evm-gateway = { workspace = true }
@@ -41,7 +39,7 @@
 multisig = { workspace = true, features = ["library"] }
 multiversx-sdk = "0.6.1"
 num-traits = { workspace = true }
-openssl = { version = "0.10.35", features = ["vendored"] }  # Needed to make arm compilation work by forcing vendoring
+openssl = { version = "0.10.35", features = ["vendored"] } # Needed to make arm compilation work by forcing vendoring
 prost = "0.11.9"
 prost-types = "0.11.9"
 report = { workspace = true }
@@ -51,7 +49,6 @@
 serde = { version = "1.0.147", features = ["derive"] }
 serde_json = { workspace = true }
 serde_with = "3.2.0"
-<<<<<<< HEAD
 service-registry = { workspace = true }
 solana-account-decoder = "2.0.1"
 solana-client = "2.0.1"
@@ -61,26 +58,19 @@
 solana-version = "2.0.1"
 solana-zk-token-sdk = "2.0.1"
 solana-transaction-status = "2.0.1"
-
-=======
 service-registry-api = { workspace = true }
->>>>>>> 7d715f8c
 sha3 = { workspace = true }
 stellar = { workspace = true }
 stellar-rpc-client = "21.4.0"
 stellar-xdr = { workspace = true, features = ["serde_json"] }
 sui-gateway = { workspace = true }
 sui-json-rpc-types = { git = "https://github.com/mystenlabs/sui", tag = "mainnet-v1.26.2" }
-sui-types = { git = "https://github.com/mystenlabs/sui", features = [
-    "test-utils",
-], tag = "mainnet-v1.26.2" }
+sui-types = { git = "https://github.com/mystenlabs/sui", features = ["test-utils"], tag = "mainnet-v1.26.2" }
 # Need to switch to our own fork of tendermint and tendermint-rpc due to event attribute value being nullable.
 # Can switch back once https://github.com/informalsystems/tendermint-rs/issues/1216 is resolved.
 # The fix for the issue is at https://github.com/axelarnetwork/tendermint-rs/commit/e97033e20e660a7e707ea86db174ec047bbba50d.
 tendermint = { git = "https://github.com/axelarnetwork/tendermint-rs.git", branch = "v0.33.x" }
-tendermint-rpc = { git = "https://github.com/axelarnetwork/tendermint-rs.git", branch = "v0.33.x", features = [
-    "http-client",
-] }
+tendermint-rpc = { git = "https://github.com/axelarnetwork/tendermint-rs.git", branch = "v0.33.x", features = ["http-client"] }
 thiserror = { workspace = true }
 tokio = { workspace = true, features = ["signal"] }
 tokio-stream = { workspace = true, features = ["sync"] }
@@ -95,7 +85,7 @@
 valuable = { version = "0.1.0", features = ["derive"] }
 valuable-serde = { version = "0.1.0", features = ["std"] }
 voting-verifier = { workspace = true }
-gmp-gateway = { git = "https://github.com/eigerco/solana-axelar.git", branch = "main" }
+gmp-gateway = { git = "https://github.com/eigerco/solana-axelar.git", rev = "813ddc2b2b35d31411e22f9835d7a95d32943af1" }
 lru = "0.12.3"
 
 [dev-dependencies]
