[package]
name = "ampd"
edition = { workspace = true }
version = "1.7.0"
rust-version = { workspace = true }
# See more keys and their definitions at https://doc.rust-lang.org/cargo/reference/manifest.html

[dependencies]
aleo-types = { workspace = true }
async-trait = "0.1.59"
axelar-solana-encoding = { workspace = true }
axelar-solana-gateway = { workspace = true }
axelar-wasm-std = { workspace = true }
axum = "0.7.5"
base64 = "0.21.2"
bcs = { workspace = true }
clap = { version = "4.2.7", features = ["derive", "cargo"] }
config = "0.13.2"
cosmrs = { version = "0.14.0", features = ["cosmwasm", "grpc"] }
cosmwasm-std = { workspace = true, features = ["stargate"] }
der = { version = "0.7.9", features = ["derive"] }
deref-derive = "0.1.0"
dirs = "5.0.1"
ed25519-dalek = { workspace = true }
enum-display-derive = "0.1.1"
error-stack = { workspace = true }
ethers-contract = { workspace = true }
ethers-core = { workspace = true }
ethers-providers = { version = "2.0.13", default-features = false, features = [
  "rustls",
] }
events = { workspace = true }
events-derive = { workspace = true }
evm-gateway = { workspace = true }
futures = "0.3.25"
gateway-event-stack = { workspace = true }
hex = { version = "0.4.3", features = ["serde"] }
humantime-serde = "1.1.1"
itertools = { workspace = true }
k256 = { workspace = true }
mockall = "0.11.3"
move-core-types = { git = "https://github.com/mystenlabs/sui", tag = "testnet-v1.39.1" }
multisig = { workspace = true, features = ["library"] }
multiversx-sdk = "0.6.1"
num-traits = { workspace = true }
openssl = { version = "0.10.35", features = [
  "vendored",
] } # Needed to make arm compilation work by forcing vendoring
prost = "0.11.9"
prost-types = "0.11.9"
report = { workspace = true }
reqwest = { version = "0.11.24", default-features = false }
rewards = { workspace = true }
router-api = { workspace = true }
schemars = { workspace = true }
serde = { version = "1.0.147", features = ["derive"] }
serde_json = { workspace = true }
serde_with = "3.2.0"
service-registry-api = { workspace = true }
sha3 = { workspace = true }
solabi = "0.2.0"
<<<<<<< HEAD
=======
solana-client = "=2.0.16"
solana-sdk = "=2.0.16"
solana-transaction-status = "=2.0.16"
solana-zk-token-sdk = "=2.0.16"
>>>>>>> a7e86133
starknet-checked-felt = { workspace = true }
starknet-core = { workspace = true }
starknet-providers = { workspace = true }
stellar = { workspace = true }
stellar-rpc-client = "21.4.0"
stellar-xdr = { workspace = true, features = ["serde_json"] }
sui-gateway = { workspace = true }
sui-json-rpc-types = { git = "https://github.com/mystenlabs/sui", tag = "testnet-v1.39.1" }
sui-types = { git = "https://github.com/mystenlabs/sui", tag = "testnet-v1.39.1" }
tendermint = "0.35.0"
tendermint-rpc = { version = "0.35.0", features = ["http-client"] }
thiserror = { workspace = true }
tokio = { workspace = true, features = ["signal"] }
tokio-stream = { workspace = true, features = ["sync"] }
tokio-util = { workspace = true }
toml = "0.5.9"
tonic = "0.9.2"
tracing = { version = "0.1.37", features = ["valuable", "log"] }
tracing-core = { version = "0.1.30", features = ["valuable"] }
tracing-subscriber = { version = "0.3.16", features = [
  "json",
  "valuable",
  "env-filter",
] }
typed-builder = "0.18.2"
url = "2.3.1"
valuable = { version = "0.1.0", features = ["derive"] }
valuable-serde = { version = "0.1.0", features = ["std"] }
voting-verifier = { workspace = true }
aleo-gateway = { workspace = true }
snarkvm-cosmwasm = { workspace = true, features = [ "network" ] }
aleo-utils = { workspace = true }
xrpl-types = { workspace = true }
xrpl_http_client = { version = "0.15.0" }

[dev-dependencies]
assert_ok = { workspace = true }
ed25519-dalek = { workspace = true, features = ["rand_core"] }
elliptic-curve = "0.13.5"
faux = "0.1.10"
generic-array = "0.14.7"
goldie = { workspace = true }
multisig = { workspace = true, features = ["test", "library"] }
rand = { workspace = true }
random-string = "1.0.0"
test-log = { version = "0.2", features = ["trace"], default-features = false }
tokio = { workspace = true, features = ["test-util"] }

[build-dependencies]
tonic-build = "0.8.3"

[lints]
workspace = true<|MERGE_RESOLUTION|>--- conflicted
+++ resolved
@@ -59,13 +59,10 @@
 service-registry-api = { workspace = true }
 sha3 = { workspace = true }
 solabi = "0.2.0"
-<<<<<<< HEAD
-=======
 solana-client = "=2.0.16"
 solana-sdk = "=2.0.16"
 solana-transaction-status = "=2.0.16"
 solana-zk-token-sdk = "=2.0.16"
->>>>>>> a7e86133
 starknet-checked-felt = { workspace = true }
 starknet-core = { workspace = true }
 starknet-providers = { workspace = true }
