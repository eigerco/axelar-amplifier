[package]
name = "ampd"
edition = { workspace = true }
version = "1.9.0"
rust-version = { workspace = true }
license = "MIT OR Apache-2.0"
# See more keys and their definitions at https://doc.rust-lang.org/cargo/reference/manifest.html

[dependencies]
<<<<<<< HEAD
aleo-types = { workspace = true }
async-trait = "0.1.59"
=======
ampd-proto = { workspace = true }
async-trait = { workspace = true }
>>>>>>> 3e38e199
axelar-solana-encoding = { workspace = true }
axelar-solana-gateway = { workspace = true }
axelar-wasm-std = { workspace = true }
axum = "0.7.5"
base64 = "0.21.2"
bcs = { workspace = true }
clap = { version = "4.2.7", features = ["derive", "cargo"] }
config = "0.13.2"
cosmrs = { version = "0.22.0", features = ["cosmwasm", "grpc"] }
cosmwasm-std = { workspace = true, features = ["stargate"] }
der = { version = "0.7.9", features = ["derive"] }
deref-derive = "0.1.0"
dirs = "5.0.1"
ed25519-dalek = { workspace = true }
enum-display-derive = "0.1.1"
error-stack = { workspace = true }
ethers-contract = { workspace = true }
ethers-core = { workspace = true }
ethers-providers = { version = "2.0.13", default-features = false, features = [
  "rustls",
] }
events = { workspace = true }
events-derive = { workspace = true }
evm-gateway = { workspace = true }
futures = { workspace = true }
gateway-event-stack = { workspace = true }
hex = { version = "0.4.3", features = ["serde"] }
humantime-serde = "1.1.1"
itertools = { workspace = true }
k256 = { workspace = true }
mockall = "0.11.3"
move-core-types = { git = "https://github.com/mystenlabs/sui", tag = "testnet-v1.39.1" }
multisig = { workspace = true, features = ["library"] }
multiversx-sdk = "0.6.1"
num-traits = { workspace = true }
openssl = { version = "0.10.72", features = [
  "vendored",
] } # Needed to make arm compilation work by forcing vendoring
pin-project-lite = "0.2.16"
prost = "0.13.5"
prost-types = "0.13.5"
report = { workspace = true }
reqwest = { version = "0.11.24", default-features = false }
rewards = { workspace = true }
router-api = { workspace = true }
schemars = { workspace = true }
serde = { version = "1.0.147", features = ["derive"] }
serde_json = { workspace = true }
serde_with = "3.2.0"
service-registry-api = { workspace = true }
sha3 = { workspace = true }
<<<<<<< HEAD
solabi = "0.2.0"
solana-client = "=2.0.16"
solana-sdk = "=2.0.16"
solana-transaction-status = "=2.0.16"
solana-zk-token-sdk = "=2.0.16"
=======
solana-client = "=2.1.21"
solana-sdk = "=2.1.21"
solana-transaction-status = "=2.1.21"
solana-zk-token-sdk = "=2.1.21"
>>>>>>> 3e38e199
starknet-checked-felt = { workspace = true }
starknet-core = { workspace = true }
starknet-providers = { workspace = true }
stellar = { workspace = true }
stellar-rpc-client = "21.4.0"
stellar-xdr = { workspace = true, features = ["serde_json"] }
sui-gateway = { workspace = true }
sui-json-rpc-types = { git = "https://github.com/mystenlabs/sui", tag = "testnet-v1.39.1" }
sui-types = { git = "https://github.com/mystenlabs/sui", tag = "testnet-v1.39.1" }
tendermint = { workspace = true }
tendermint-rpc = { version = "0.35.0", features = ["http-client"] }
thiserror = { workspace = true }
tokio = { workspace = true, features = ["signal"] }
tokio-stream = { workspace = true, features = ["sync"] }
tokio-util = { workspace = true }
toml = "0.5.9"
tonic = "0.13.0"
tower = "0.5.2"
tower-http = { version = "0.6.4", features = ["trace"] }
tracing = { workspace = true }
tracing-core = { version = "0.1.30", features = ["valuable"] }
tracing-subscriber = { version = "0.3.16", features = [
  "json",
  "valuable",
  "env-filter",
] }
typed-builder = "0.18.2"
url = "2.3.1"
valuable = { version = "0.1.0", features = ["derive"] }
valuable-serde = { version = "0.1.0", features = ["std"] }
voting-verifier = { workspace = true }
aleo-gateway = { workspace = true }
snarkvm-cosmwasm = { workspace = true, features = [ "network" ] }
aleo-utils = { workspace = true }
xrpl-types = { workspace = true }
xrpl_http_client = { version = "0.15.0" }

[build-dependencies]
tonic-build = "0.13.0"

[dev-dependencies]
assert_ok = { workspace = true }
ed25519-dalek = { workspace = true, features = ["rand_core"] }
elliptic-curve = "0.13.5"
faux = "0.1.10"
generic-array = "0.14.7"
goldie = { workspace = true }
multisig = { workspace = true, features = ["test", "library"] }
rand = { workspace = true }
random-string = "1.0.0"
tendermint-proto = { version = "0.40.3" }
test-log = { version = "0.2", features = ["trace"], default-features = false }
tokio = { workspace = true, features = ["test-util"] }

[lints]
workspace = true<|MERGE_RESOLUTION|>--- conflicted
+++ resolved
@@ -7,13 +7,9 @@
 # See more keys and their definitions at https://doc.rust-lang.org/cargo/reference/manifest.html
 
 [dependencies]
-<<<<<<< HEAD
 aleo-types = { workspace = true }
-async-trait = "0.1.59"
-=======
 ampd-proto = { workspace = true }
 async-trait = { workspace = true }
->>>>>>> 3e38e199
 axelar-solana-encoding = { workspace = true }
 axelar-solana-gateway = { workspace = true }
 axelar-wasm-std = { workspace = true }
@@ -65,18 +61,11 @@
 serde_with = "3.2.0"
 service-registry-api = { workspace = true }
 sha3 = { workspace = true }
-<<<<<<< HEAD
 solabi = "0.2.0"
-solana-client = "=2.0.16"
-solana-sdk = "=2.0.16"
-solana-transaction-status = "=2.0.16"
-solana-zk-token-sdk = "=2.0.16"
-=======
 solana-client = "=2.1.21"
 solana-sdk = "=2.1.21"
 solana-transaction-status = "=2.1.21"
 solana-zk-token-sdk = "=2.1.21"
->>>>>>> 3e38e199
 starknet-checked-felt = { workspace = true }
 starknet-core = { workspace = true }
 starknet-providers = { workspace = true }
