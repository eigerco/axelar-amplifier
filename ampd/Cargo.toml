--- conflicted
+++ resolved
@@ -10,12 +10,8 @@
 axelar-wasm-std = { workspace = true }
 axum = "0.7.5"
 base64 = "0.21.2"
-<<<<<<< HEAD
-bcs = "0.1.5"
+bcs = { workspace = true }
 borsh = { version = "1.2.0", features = ["derive"] }
-=======
-bcs = { workspace = true }
->>>>>>> 13390b9b
 clap = { version = "4.2.7", features = ["derive", "cargo"] }
 config = "0.13.2"
 cosmrs = { version = "0.14.0", features = ["cosmwasm", "grpc"] }
