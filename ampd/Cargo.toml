--- conflicted
+++ resolved
@@ -58,14 +58,11 @@
 serde_with = "3.2.0"
 service-registry-api = { workspace = true }
 sha3 = { workspace = true }
-<<<<<<< HEAD
 solabi = "0.2.0"
-=======
 solana-client = "=2.0.16"
 solana-sdk = "=2.0.16"
 solana-transaction-status = "=2.0.16"
 solana-zk-token-sdk = "=2.0.16"
->>>>>>> d8876ad8
 starknet-checked-felt = { workspace = true }
 starknet-core = { workspace = true }
 starknet-providers = { workspace = true }
@@ -95,14 +92,11 @@
 valuable = { version = "0.1.0", features = ["derive"] }
 valuable-serde = { version = "0.1.0", features = ["std"] }
 voting-verifier = { workspace = true }
-<<<<<<< HEAD
 aleo-gateway = { workspace = true }
 snarkvm-cosmwasm = { workspace = true, features = [ "network" ] }
 aleo-utils = { workspace = true }
-=======
 xrpl-types = { workspace = true }
 xrpl_http_client = { version = "0.15.0" }
->>>>>>> d8876ad8
 
 [dev-dependencies]
 assert_ok = { workspace = true }
