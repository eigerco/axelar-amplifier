--- conflicted
+++ resolved
@@ -7,6 +7,7 @@
 # See more keys and their definitions at https://doc.rust-lang.org/cargo/reference/manifest.html
 
 [dependencies]
+aleo-gateway = { workspace = true }
 aleo-utils = { workspace = true }
 aleo-types = { workspace = true }
 ampd-proto = { workspace = true }
@@ -99,13 +100,7 @@
 valuable = { version = "0.1.0", features = ["derive"] }
 valuable-serde = { version = "0.1.0", features = ["std"] }
 voting-verifier = { workspace = true }
-aleo-gateway = { workspace = true }
-<<<<<<< HEAD
-snarkvm-cosmwasm = { workspace = true, features = ["network"] }
-=======
 snarkvm = { workspace = true }
-aleo-utils = { workspace = true }
->>>>>>> db819916
 xrpl-types = { workspace = true }
 xrpl_http_client = { version = "0.15.0" }
 
