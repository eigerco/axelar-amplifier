--- conflicted
+++ resolved
@@ -2,11 +2,6 @@
 
 use async_trait::async_trait;
 use cosmrs::tendermint::public_key::PublicKey as TMPublicKey;
-<<<<<<< HEAD
-=======
-use der::{asn1::BitStringRef, Sequence};
-use ed25519::pkcs8::spki::{der::Decode, AlgorithmIdentifierRef};
->>>>>>> f43b69db
 use error_stack::{Report, ResultExt};
 use k256::Secp256k1;
 use mockall::automock;
@@ -123,13 +118,9 @@
                     Algorithm::Ecdsa => ecdsa::Signature::<Secp256k1>::from_der(&signature)
                         .map(|sig| sig.to_vec())
                         .change_context(Error::ParsingFailed),
-<<<<<<< HEAD
                     Algorithm::Ed25519 => ed25519::Signature::from_slice(&signature)
                         .map(|sig| sig.to_vec())
                         .change_context(Error::ParsingFailed),
-=======
-                    Algorithm::Ed25519 => parse_der_ed25519_signature(&signature),
->>>>>>> f43b69db
                 },
 
                 SignResponse::Error(error_msg) => {
