--- conflicted
+++ resolved
@@ -11,28 +11,28 @@
 use events_derive::try_from;
 use hex::encode;
 use multisig::msg::ExecuteMsg;
-use serde::Deserialize;
+use serde::de::Error as DeserializeError;
+use serde::{Deserialize, Deserializer};
 use tokio::sync::watch::Receiver;
 use tracing::info;
 
 use crate::event_processor::EventHandler;
 use crate::handlers::errors::Error::{self, DeserializeEvent};
-use crate::tofnd::grpc::MultisigTofnd;
-use crate::tofnd::{self, MessageDigest, MessageDigestTofnd};
-use crate::types::TMAddress;
+use crate::tofnd::grpc::Multisig;
+use crate::tofnd::{self, MessageDigest};
+use crate::types::{PublicKey, TMAddress};
 
 #[derive(Debug, Deserialize)]
 #[try_from("wasm-signing_started")]
 struct SigningStartedEvent {
     session_id: u64,
-    pub_keys: HashMap<TMAddress, multisig::key::PublicKey>,
+    #[serde(deserialize_with = "deserialize_public_keys")]
+    pub_keys: HashMap<TMAddress, PublicKey>,
     #[serde(with = "hex")]
-    msg: MessageDigestTofnd,
+    msg: MessageDigest,
     expires_at: u64,
 }
 
-<<<<<<< HEAD
-=======
 fn deserialize_public_keys<'de, D>(
     deserializer: D,
 ) -> Result<HashMap<TMAddress, PublicKey>, D::Error>
@@ -48,7 +48,6 @@
         .collect()
 }
 
->>>>>>> 7240b508
 pub struct Handler<S> {
     verifier: TMAddress,
     multisig: TMAddress,
@@ -58,7 +57,7 @@
 
 impl<S> Handler<S>
 where
-    S: MultisigTofnd,
+    S: Multisig,
 {
     pub fn new(
         verifier: TMAddress,
@@ -95,7 +94,7 @@
 #[async_trait]
 impl<S> EventHandler for Handler<S>
 where
-    S: MultisigTofnd + Sync,
+    S: Multisig + Sync,
 {
     type Err = Error;
 
@@ -123,7 +122,7 @@
 
         info!(
             session_id = session_id,
-            msg = encode(&msg.0),
+            msg = encode(&msg),
             "get signing request",
         );
 
@@ -139,14 +138,8 @@
         match pub_keys.get(&self.verifier) {
             Some(pub_key) => {
                 let key_type = match pub_key {
-<<<<<<< HEAD
-                    multisig::key::PublicKey::Ecdsa(_) => tofnd::Algorithm::Ecdsa,
-                    multisig::key::PublicKey::Ed25519(_) => tofnd::Algorithm::Ed25519,
-                    multisig::key::PublicKey::AleoSchnorr(_) => tofnd::Algorithm::AleoSchnorr,
-=======
                     PublicKey::Secp256k1(_) => tofnd::Algorithm::Ed25519,
                     PublicKey::Ed25519(_) => tofnd::Algorithm::Ecdsa,
->>>>>>> 7240b508
                 };
 
                 let signature = self
@@ -198,13 +191,8 @@
 
     use super::*;
     use crate::broadcaster::MockBroadcaster;
-<<<<<<< HEAD
-    use crate::tofnd::grpc::MockMultisigTofnd;
-    use crate::{tofnd, types};
-=======
     use crate::tofnd;
     use crate::tofnd::grpc::MockMultisig;
->>>>>>> 7240b508
 
     const MULTISIG_ADDRESS: &str = "axelarvaloper1zh9wrak6ke4n6fclj5e8yk397czv430ygs5jz7";
     const PREFIX: &str = "axelar";
@@ -298,9 +286,9 @@
     fn handler(
         verifier: TMAddress,
         multisig: TMAddress,
-        signer: MockMultisigTofnd,
+        signer: MockMultisig,
         latest_block_height: u64,
-    ) -> Handler<MockMultisigTofnd> {
+    ) -> Handler<MockMultisig> {
         let mut broadcaster = MockBroadcaster::new();
         broadcaster
             .expect_broadcast()
@@ -368,7 +356,7 @@
 
     #[tokio::test]
     async fn should_not_handle_event_with_missing_fields_if_multisig_address_does_not_match() {
-        let client = MockMultisigTofnd::default();
+        let client = MockMultisig::default();
 
         let handler = handler(
             TMAddress::random(PREFIX),
@@ -390,7 +378,7 @@
 
     #[tokio::test]
     async fn should_error_on_event_with_missing_fields_if_multisig_address_does_match() {
-        let client = MockMultisigTofnd::default();
+        let client = MockMultisig::default();
 
         let handler = handler(
             TMAddress::random(PREFIX),
@@ -407,7 +395,7 @@
 
     #[tokio::test]
     async fn should_not_handle_event_if_multisig_address_does_not_match() {
-        let client = MockMultisigTofnd::default();
+        let client = MockMultisig::default();
 
         let handler = handler(
             TMAddress::random(PREFIX),
@@ -424,7 +412,7 @@
 
     #[tokio::test]
     async fn should_not_handle_event_if_verifier_is_not_a_participant() {
-        let mut client = MockMultisigTofnd::default();
+        let mut client = MockMultisig::default();
         client
             .expect_sign()
             .returning(move |_, _, _, _| Err(Report::from(tofnd::error::Error::SignFailed)));
@@ -444,7 +432,7 @@
 
     #[tokio::test]
     async fn should_not_handle_event_if_sign_failed() {
-        let mut client = MockMultisigTofnd::default();
+        let mut client = MockMultisig::default();
         client
             .expect_sign()
             .returning(move |_, _, _, _| Err(Report::from(tofnd::error::Error::SignFailed)));
@@ -467,7 +455,7 @@
 
     #[tokio::test]
     async fn should_not_handle_event_if_session_expired() {
-        let mut client = MockMultisigTofnd::default();
+        let mut client = MockMultisig::default();
         client
             .expect_sign()
             .returning(move |_, _, _, _| Err(Report::from(tofnd::error::Error::SignFailed)));
