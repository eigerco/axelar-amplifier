--- conflicted
+++ resolved
@@ -154,7 +154,7 @@
         .count()
     {
         count if count > 1 => Err(de::Error::custom(
-            "only one Sui verifier set verifier config is allowed",
+            "only one Sui worker set verifier config is allowed",
         )),
         _ => Ok(()),
     }
@@ -225,13 +225,9 @@
     validate_evm_verifier_set_verifier_configs::<D>(&configs)?;
     validate_multisig_signer_config::<D>(&configs)?;
     validate_sui_msg_verifier_config::<D>(&configs)?;
-<<<<<<< HEAD
-    validate_sui_worker_set_verifier_config::<D>(&configs)?;
+    validate_sui_verifier_set_verifier_config::<D>(&configs)?;
     validate_solana_msg_verifier_config::<D>(&configs)?;
     validate_solana_worker_set_verifier_configs::<D>(&configs)?;
-=======
-    validate_sui_verifier_set_verifier_config::<D>(&configs)?;
->>>>>>> 61089348
 
     Ok(configs)
 }
