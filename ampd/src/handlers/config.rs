use std::time::Duration;

use itertools::Itertools;
use router_api::ChainName;
use serde::de::{self, Deserializer};
use serde::{Deserialize, Serialize};
use serde_with::with_prefix;

use crate::evm::finalizer::Finalization;
use crate::types::TMAddress;
use crate::url::Url;

#[derive(Clone, Debug, Deserialize, Serialize, PartialEq)]
pub struct Chain {
    pub name: ChainName,
    pub rpc_url: Url,
    #[serde(default)]
    pub finalization: Finalization,
}

with_prefix!(chain "chain_");
#[derive(Debug, Clone, Deserialize, Serialize, PartialEq)]
#[serde(tag = "type")]
pub enum Config {
    AleoMsgVerifier {
        cosmwasm_contract: TMAddress,
        #[serde(flatten, with = "chain")]
        chain: Chain,
        timeout: Option<Duration>,
        base_url: Url,
        network: String,
        gateway_contract: String,
    },
    AleoVerifierSetVerifier {},
    EvmMsgVerifier {
        cosmwasm_contract: TMAddress,
        #[serde(flatten, with = "chain")]
        chain: Chain,
        rpc_timeout: Option<Duration>,
    },
    EvmVerifierSetVerifier {
        cosmwasm_contract: TMAddress,
        #[serde(flatten, with = "chain")]
        chain: Chain,
        rpc_timeout: Option<Duration>,
    },
    MultisigSigner {
        cosmwasm_contract: TMAddress,
        chain_name: ChainName,
    },
    SuiMsgVerifier {
        cosmwasm_contract: TMAddress,
        rpc_url: Url,
        rpc_timeout: Option<Duration>,
    },
    SuiVerifierSetVerifier {
        cosmwasm_contract: TMAddress,
        rpc_url: Url,
        rpc_timeout: Option<Duration>,
    },
    XRPLMsgVerifier {
        cosmwasm_contract: TMAddress,
        chain_name: ChainName,
        chain_rpc_url: Url,
        rpc_timeout: Option<Duration>,
    },
    XRPLMultisigSigner {
        multisig_prover_contract: TMAddress,
        multisig_contract: TMAddress,
    },
    MvxMsgVerifier {
        cosmwasm_contract: TMAddress,
        proxy_url: Url,
    },
    MvxVerifierSetVerifier {
        cosmwasm_contract: TMAddress,
        proxy_url: Url,
    },
    StellarMsgVerifier {
        cosmwasm_contract: TMAddress,
        rpc_url: Url,
    },
    StellarVerifierSetVerifier {
        cosmwasm_contract: TMAddress,
        rpc_url: Url,
    },
    StarknetMsgVerifier {
        cosmwasm_contract: TMAddress,
        rpc_url: Url,
    },
    StarknetVerifierSetVerifier {
        cosmwasm_contract: TMAddress,
        rpc_url: Url,
    },
    SolanaMsgVerifier {
        chain_name: ChainName,
        cosmwasm_contract: TMAddress,
        rpc_url: Url,
        rpc_timeout: Option<Duration>,
    },
    SolanaVerifierSetVerifier {
        chain_name: ChainName,
        cosmwasm_contract: TMAddress,
        rpc_url: Url,
        rpc_timeout: Option<Duration>,
    },
}

fn validate_starknet_msg_verifier_config<'de, D>(configs: &[Config]) -> Result<(), D::Error>
where
    D: Deserializer<'de>,
{
    match configs
        .iter()
        .filter(|config| matches!(config, Config::StarknetMsgVerifier { .. }))
        .count()
    {
        count if count > 1 => Err(de::Error::custom(
            "only one Starknet msg verifier config is allowed",
        )),
        _ => Ok(()),
    }
}

fn validate_evm_verifier_set_verifier_configs<'de, D>(configs: &[Config]) -> Result<(), D::Error>
where
    D: Deserializer<'de>,
{
    if !configs
        .iter()
        .filter_map(|config| match config {
            Config::EvmVerifierSetVerifier {
                chain: Chain { name, .. },
                ..
            } => Some(name),
            _ => None,
        })
        .all_unique()
    {
        return Err(de::Error::custom(
            "the chain name EVM verifier set verifier configs must be unique",
        ));
    }

    Ok(())
}

fn validate_evm_msg_verifier_configs<'de, D>(configs: &[Config]) -> Result<(), D::Error>
where
    D: Deserializer<'de>,
{
    if !configs
        .iter()
        .filter_map(|config| match config {
            Config::EvmMsgVerifier {
                chain: Chain { name, .. },
                ..
            } => Some(name),
            _ => None,
        })
        .all_unique()
    {
        return Err(de::Error::custom(
            "the chain name EVM msg verifier configs must be unique",
        ));
    }

    Ok(())
}

macro_rules! ensure_unique_config {
    ($configs:expr, $config_type:path, $config_name:expr) => {
        match $configs
            .iter()
            .filter(|config| matches!(config, $config_type { .. }))
            .count()
        {
            count if count > 1 => Err(de::Error::custom(format!(
                "only one {} config is allowed",
                $config_name
            ))),
            _ => Ok(()),
        }
    };
}

pub fn deserialize_handler_configs<'de, D>(deserializer: D) -> Result<Vec<Config>, D::Error>
where
    D: Deserializer<'de>,
{
    let configs: Vec<Config> = Deserialize::deserialize(deserializer)?;

    validate_starknet_msg_verifier_config::<D>(&configs)?;
    validate_evm_msg_verifier_configs::<D>(&configs)?;
    validate_evm_verifier_set_verifier_configs::<D>(&configs)?;

    ensure_unique_config!(&configs, Config::XRPLMsgVerifier, "XRPL message verifier")?;
    ensure_unique_config!(&configs, Config::SuiMsgVerifier, "Sui message verifier")?;
    ensure_unique_config!(
        &configs,
        Config::SuiVerifierSetVerifier,
        "Sui verifier set verifier"
    )?;
    ensure_unique_config!(&configs, Config::MvxMsgVerifier, "Mvx message verifier")?;
    ensure_unique_config!(
        &configs,
        Config::MvxVerifierSetVerifier,
        "Mvx verifier set verifier"
    )?;
    ensure_unique_config!(
        &configs,
        Config::StellarMsgVerifier,
        "Stellar message verifier"
    )?;
    ensure_unique_config!(
        &configs,
        Config::StellarVerifierSetVerifier,
        "Stellar verifier set verifier"
    )?;
<<<<<<< HEAD
=======
    ensure_unique_config!(
        &configs,
        Config::SolanaMsgVerifier,
        "Solana message verifier"
    )?;
    ensure_unique_config!(
        &configs,
        Config::SolanaVerifierSetVerifier,
        "Solana verifier set verifier"
    )?;
>>>>>>> a7e86133
    ensure_unique_config!(&configs, Config::AleoMsgVerifier, "Aleo message verifier")?;
    ensure_unique_config!(
        &configs,
        Config::AleoVerifierSetVerifier,
        "Aleo verifier set verifier"
    )?;

    Ok(configs)
}

#[cfg(test)]
mod tests {
    use std::str::FromStr;

    use router_api::ChainName;
    use serde_json::to_value;

    use crate::evm::finalizer::Finalization;
    use crate::handlers::config::{deserialize_handler_configs, Chain, Config};
    use crate::types::TMAddress;
    use crate::PREFIX;

    #[test]
    fn finalizer_should_default_to_ethereum() {
        let chain_config_toml = "
        name = 'polygon'
        rpc_url = 'http://127.0.0.1/'
        ";

        let chain_config: Chain = toml::from_str(chain_config_toml).unwrap();
        assert_eq!(chain_config.finalization, Finalization::RPCFinalizedBlock);
    }

    #[test]
    fn unique_config_validation() {
        let configs = vec![
            Config::SuiMsgVerifier {
                cosmwasm_contract: TMAddress::random(PREFIX),
                rpc_url: "http://localhost:7545/".parse().unwrap(),
                rpc_timeout: None,
            },
            Config::SuiMsgVerifier {
                cosmwasm_contract: TMAddress::random(PREFIX),
                rpc_url: "http://localhost:7545/".parse().unwrap(),
                rpc_timeout: None,
            },
        ];

        assert!(
            matches!(deserialize_handler_configs(to_value(configs).unwrap()),
                Err(e) if e.to_string().contains("only one Sui message verifier config is allowed")
            )
        );

        let configs = vec![
            Config::SuiVerifierSetVerifier {
                cosmwasm_contract: TMAddress::random(PREFIX),
                rpc_url: "http://localhost:7545/".parse().unwrap(),
                rpc_timeout: None,
            },
            Config::SuiVerifierSetVerifier {
                cosmwasm_contract: TMAddress::random(PREFIX),
                rpc_url: "http://localhost:7545/".parse().unwrap(),
                rpc_timeout: None,
            },
        ];

        assert!(
            matches!(deserialize_handler_configs(to_value(configs).unwrap()),
                Err(e) if e.to_string().contains("only one Sui verifier set verifier config is allowed")
            )
        );

        let configs = vec![
            Config::MvxMsgVerifier {
                cosmwasm_contract: TMAddress::random(PREFIX),
                proxy_url: "http://localhost:7545/".parse().unwrap(),
            },
            Config::MvxMsgVerifier {
                cosmwasm_contract: TMAddress::random(PREFIX),
                proxy_url: "http://localhost:7545/".parse().unwrap(),
            },
        ];

        assert!(
            matches!(deserialize_handler_configs(to_value(configs).unwrap()),
                Err(e) if e.to_string().contains("only one Mvx message verifier config is allowed")
            )
        );

        let configs = vec![
            Config::MvxVerifierSetVerifier {
                cosmwasm_contract: TMAddress::random(PREFIX),
                proxy_url: "http://localhost:7545/".parse().unwrap(),
            },
            Config::MvxVerifierSetVerifier {
                cosmwasm_contract: TMAddress::random(PREFIX),
                proxy_url: "http://localhost:7545/".parse().unwrap(),
            },
        ];

        assert!(
            matches!(deserialize_handler_configs(to_value(configs).unwrap()),
                Err(e) if e.to_string().contains("only one Mvx verifier set verifier config is allowed")
            )
        );

        let configs = vec![
            Config::StellarMsgVerifier {
                cosmwasm_contract: TMAddress::random(PREFIX),
                rpc_url: "http://localhost:7545/".parse().unwrap(),
            },
            Config::StellarMsgVerifier {
                cosmwasm_contract: TMAddress::random(PREFIX),
                rpc_url: "http://localhost:7545/".parse().unwrap(),
            },
        ];

        assert!(
            matches!(deserialize_handler_configs(to_value(configs).unwrap()),
                Err(e) if e.to_string().contains("only one Stellar message verifier config is allowed")
            )
        );

        let configs = vec![
            Config::StellarVerifierSetVerifier {
                cosmwasm_contract: TMAddress::random(PREFIX),
                rpc_url: "http://localhost:7545/".parse().unwrap(),
            },
            Config::StellarVerifierSetVerifier {
                cosmwasm_contract: TMAddress::random(PREFIX),
                rpc_url: "http://localhost:7545/".parse().unwrap(),
            },
        ];

        assert!(
            matches!(deserialize_handler_configs(to_value(configs).unwrap()),
                Err(e) if e.to_string().contains("only one Stellar verifier set verifier config is allowed")
            )
        );

        let sample_config = Config::SolanaMsgVerifier {
            chain_name: ChainName::from_str("solana").unwrap(),
            cosmwasm_contract: TMAddress::random(PREFIX),
            rpc_url: "http://localhost:8080/".parse().unwrap(),
            rpc_timeout: None,
        };

        let configs = vec![sample_config.clone(), sample_config];

        assert!(
            matches!(deserialize_handler_configs(to_value(configs).unwrap()),
                Err(e) if e.to_string().contains("only one Solana message verifier config is allowed")
            )
        );

        let sample_config = Config::SolanaVerifierSetVerifier {
            chain_name: ChainName::from_str("solana").unwrap(),
            cosmwasm_contract: TMAddress::random(PREFIX),
            rpc_url: "http://localhost:8080/".parse().unwrap(),
            rpc_timeout: None,
        };

        let configs = vec![sample_config.clone(), sample_config];

        assert!(
            matches!(deserialize_handler_configs(to_value(configs).unwrap()),
                Err(e) if e.to_string().contains("only one Solana verifier set verifier config is allowed")
            )
        );
    }
}<|MERGE_RESOLUTION|>--- conflicted
+++ resolved
@@ -217,8 +217,6 @@
         Config::StellarVerifierSetVerifier,
         "Stellar verifier set verifier"
     )?;
-<<<<<<< HEAD
-=======
     ensure_unique_config!(
         &configs,
         Config::SolanaMsgVerifier,
@@ -229,7 +227,6 @@
         Config::SolanaVerifierSetVerifier,
         "Solana verifier set verifier"
     )?;
->>>>>>> a7e86133
     ensure_unique_config!(&configs, Config::AleoMsgVerifier, "Aleo message verifier")?;
     ensure_unique_config!(
         &configs,
