--- conflicted
+++ resolved
@@ -47,12 +47,9 @@
     SolanaMsgVerifier {
         cosmwasm_contract: TMAddress,
         rpc_url: Url,
-<<<<<<< HEAD
-        max_tx_cache_entries: usize
-=======
+        max_tx_cache_entries: usize,
         #[serde(flatten, with = "chain")]
         chain: GenericChain,
->>>>>>> cd5f1819
     },
     SolanaWorkerSetVerifier {
         cosmwasm_contract: TMAddress,
