--- conflicted
+++ resolved
@@ -53,7 +53,14 @@
         rpc_url: Url,
         rpc_timeout: Option<Duration>,
     },
-<<<<<<< HEAD
+    MvxMsgVerifier {
+        cosmwasm_contract: TMAddress,
+        proxy_url: Url,
+    },
+    MvxVerifierSetVerifier {
+        cosmwasm_contract: TMAddress,
+        proxy_url: Url,
+    },
     SolanaMsgVerifier {
         cosmwasm_contract: TMAddress,
         max_tx_cache_entries: usize,
@@ -66,15 +73,6 @@
         #[serde(flatten, with = "chain")]
         chain: GenericChain,
         rpc_timeout: Option<Duration>,
-=======
-    MvxMsgVerifier {
-        cosmwasm_contract: TMAddress,
-        proxy_url: Url,
-    },
-    MvxVerifierSetVerifier {
-        cosmwasm_contract: TMAddress,
-        proxy_url: Url,
->>>>>>> 13390b9b
     },
 }
 
@@ -203,7 +201,38 @@
     }
 }
 
-<<<<<<< HEAD
+fn validate_mvx_msg_verifier_config<'de, D>(configs: &[Config]) -> Result<(), D::Error>
+where
+    D: Deserializer<'de>,
+{
+    match configs
+        .iter()
+        .filter(|config| matches!(config, Config::MvxMsgVerifier { .. }))
+        .count()
+    {
+        count if count > 1 => Err(de::Error::custom(
+            "only one Mvx msg verifier config is allowed",
+        )),
+        _ => Ok(()),
+    }
+}
+
+fn validate_mvx_worker_set_verifier_config<'de, D>(configs: &[Config]) -> Result<(), D::Error>
+where
+    D: Deserializer<'de>,
+{
+    match configs
+        .iter()
+        .filter(|config| matches!(config, Config::MvxVerifierSetVerifier { .. }))
+        .count()
+    {
+        count if count > 1 => Err(de::Error::custom(
+            "only one Mvx worker set verifier config is allowed",
+        )),
+        _ => Ok(()),
+    }
+}
+
 fn validate_solana_verifier_set_verifier_configs<'de, D>(configs: &[Config]) -> Result<(), D::Error>
 where
     D: Deserializer<'de>,
@@ -225,38 +254,6 @@
     }
 
     Ok(())
-=======
-fn validate_mvx_msg_verifier_config<'de, D>(configs: &[Config]) -> Result<(), D::Error>
-where
-    D: Deserializer<'de>,
-{
-    match configs
-        .iter()
-        .filter(|config| matches!(config, Config::MvxMsgVerifier { .. }))
-        .count()
-    {
-        count if count > 1 => Err(de::Error::custom(
-            "only one Mvx msg verifier config is allowed",
-        )),
-        _ => Ok(()),
-    }
-}
-
-fn validate_mvx_worker_set_verifier_config<'de, D>(configs: &[Config]) -> Result<(), D::Error>
-where
-    D: Deserializer<'de>,
-{
-    match configs
-        .iter()
-        .filter(|config| matches!(config, Config::MvxVerifierSetVerifier { .. }))
-        .count()
-    {
-        count if count > 1 => Err(de::Error::custom(
-            "only one Mvx worker set verifier config is allowed",
-        )),
-        _ => Ok(()),
-    }
->>>>>>> 13390b9b
 }
 
 pub fn deserialize_handler_configs<'de, D>(deserializer: D) -> Result<Vec<Config>, D::Error>
@@ -270,13 +267,10 @@
     validate_multisig_signer_config::<D>(&configs)?;
     validate_sui_msg_verifier_config::<D>(&configs)?;
     validate_sui_verifier_set_verifier_config::<D>(&configs)?;
-<<<<<<< HEAD
+    validate_mvx_msg_verifier_config::<D>(&configs)?;
+    validate_mvx_worker_set_verifier_config::<D>(&configs)?;
     validate_solana_msg_verifier_config::<D>(&configs)?;
     validate_solana_verifier_set_verifier_configs::<D>(&configs)?;
-=======
-    validate_mvx_msg_verifier_config::<D>(&configs)?;
-    validate_mvx_worker_set_verifier_config::<D>(&configs)?;
->>>>>>> 13390b9b
 
     Ok(configs)
 }
