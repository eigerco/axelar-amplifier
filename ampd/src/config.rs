--- conflicted
+++ resolved
@@ -54,8 +54,8 @@
 
     use super::Config;
     use crate::evm::finalizer::Finalization;
+    use crate::handlers::config::GenericChain;
     use crate::handlers::config::{Chain, Config as HandlerConfig};
-    use crate::handlers::config::GenericChain;
     use crate::types::TMAddress;
     use crate::url::Url;
 
@@ -132,7 +132,6 @@
             [[handlers]]
             type = 'StellarVerifierSetVerifier'
             cosmwasm_contract = '{}'
-<<<<<<< HEAD
             http_url = 'http://localhost:8000'
 
             [handlers.rpc_timeout]
@@ -151,9 +150,7 @@
             chain_rpc_url = 'http://127.0.0.1'
             cosmwasm_contract = '{}'
             type = 'SolanaVerifierSetVerifier'
-=======
             rpc_url = 'http://localhost:7545'
->>>>>>> 7d715f8c
             ",
             TMAddress::random(PREFIX),
             TMAddress::random(PREFIX),
@@ -362,7 +359,6 @@
                     ),
                     proxy_url: Url::from_str("http://127.0.0.1").unwrap(),
                 },
-                
                 HandlerConfig::StellarMsgVerifier {
                     cosmwasm_contract: TMAddress::from(
                         AccountId::new("axelar", &[0u8; 32]).unwrap(),
