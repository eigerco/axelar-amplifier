--- conflicted
+++ resolved
@@ -122,7 +122,16 @@
             cosmwasm_contract = '{}'
             proxy_url = 'http://localhost:7545'
 
-<<<<<<< HEAD
+            [[handlers]]
+            type = 'StellarMsgVerifier'
+            cosmwasm_contract = '{}'
+            http_url = 'http://localhost:8000'
+
+            [[handlers]]
+            type = 'StellarVerifierSetVerifier'
+            cosmwasm_contract = '{}'
+            http_url = 'http://localhost:8000'
+
             [handlers.rpc_timeout]
             secs = 3
             nanos = 0
@@ -139,18 +148,9 @@
             chain_rpc_url = 'http://127.0.0.1'
             cosmwasm_contract = '{}'
             type = 'SolanaVerifierSetVerifier'
-=======
-            [[handlers]]
-            type = 'StellarMsgVerifier'
-            cosmwasm_contract = '{}'
-            http_url = 'http://localhost:8000'
-
-            [[handlers]]
-            type = 'StellarVerifierSetVerifier'
-            cosmwasm_contract = '{}'
-            http_url = 'http://localhost:8000'
->>>>>>> e852ac85
-            ",
+            ",
+            TMAddress::random(PREFIX),
+            TMAddress::random(PREFIX),
             TMAddress::random(PREFIX),
             TMAddress::random(PREFIX),
             TMAddress::random(PREFIX),
@@ -164,7 +164,7 @@
         );
 
         let cfg: Config = toml::from_str(config_str.as_str()).unwrap();
-        assert_eq!(cfg.handlers.len(), 10);
+        assert_eq!(cfg.handlers.len(), 12);
     }
 
     #[test]
@@ -356,7 +356,19 @@
                     ),
                     proxy_url: Url::from_str("http://127.0.0.1").unwrap(),
                 },
-<<<<<<< HEAD
+                
+                HandlerConfig::StellarMsgVerifier {
+                    cosmwasm_contract: TMAddress::from(
+                        AccountId::new("axelar", &[0u8; 32]).unwrap(),
+                    ),
+                    http_url: Url::from_str("http://127.0.0.1").unwrap(),
+                },
+                HandlerConfig::StellarVerifierSetVerifier {
+                    cosmwasm_contract: TMAddress::from(
+                        AccountId::new("axelar", &[0u8; 32]).unwrap(),
+                    ),
+                    http_url: Url::from_str("http://127.0.0.1").unwrap(),
+                },
                 HandlerConfig::SolanaMsgVerifier {
                     cosmwasm_contract: TMAddress::from(
                         AccountId::new("axelar", &[0u8; 32]).unwrap(),
@@ -377,19 +389,6 @@
                         rpc_url: Url::from_str("http://127.0.0.1").unwrap(),
                     },
                     rpc_timeout: Some(Duration::from_secs(3)),
-=======
-                HandlerConfig::StellarMsgVerifier {
-                    cosmwasm_contract: TMAddress::from(
-                        AccountId::new("axelar", &[0u8; 32]).unwrap(),
-                    ),
-                    http_url: Url::from_str("http://127.0.0.1").unwrap(),
-                },
-                HandlerConfig::StellarVerifierSetVerifier {
-                    cosmwasm_contract: TMAddress::from(
-                        AccountId::new("axelar", &[0u8; 32]).unwrap(),
-                    ),
-                    http_url: Url::from_str("http://127.0.0.1").unwrap(),
->>>>>>> e852ac85
                 },
             ],
             ..Config::default()
