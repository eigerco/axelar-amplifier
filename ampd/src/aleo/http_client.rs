--- conflicted
+++ resolved
@@ -92,11 +92,7 @@
     use super::*;
     use crate::aleo::ReceiptBuilder;
 
-<<<<<<< HEAD
-    // TODO: reduce code duplication in tests
-=======
     type CurrentNetwork = snarkvm::prelude::TestnetV0;
->>>>>>> db819916
 
     pub fn mock_client_1() -> MockClientTrait {
         let mut mock_client = MockClientTrait::new();
@@ -236,9 +232,8 @@
         let transision_id = "au193ysmau9rpcyvp4ax2vjc0029q4n2mgjjwd4rfrghzsts5x09v8s9xxwdx";
         let transition = Transition::from_str(transision_id).unwrap();
         let gateway_contract = "gateway_frontend.aleo";
-        let program = Program::from_str(gateway_contract).unwrap();
-
-        let res = ReceiptBuilder::new(&client, &program)
+
+        let res = ReceiptBuilder::<_, _, CurrentNetwork>::new(&client, &gateway_contract)
             .unwrap()
             .get_transaction_id(&transition)
             .await
@@ -248,7 +243,7 @@
             .unwrap()
             .get_transition()
             .unwrap()
-            .check_call_contract::<TestnetV0>();
+            .check_call_contract();
         println!("res: {:?}", res);
         assert!(res.is_ok());
     }
