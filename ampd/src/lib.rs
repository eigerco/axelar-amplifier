use std::time::Duration;

use asyncutil::task::{CancellableTask, TaskError, TaskGroup};
use block_height_monitor::BlockHeightMonitor;
use broadcaster::Broadcaster;
use cosmrs::proto::cosmos::auth::v1beta1::query_client::QueryClient as AuthQueryClient;
use cosmrs::proto::cosmos::bank::v1beta1::query_client::QueryClient as BankQueryClient;
use cosmrs::proto::cosmos::tx::v1beta1::service_client::ServiceClient;
use error_stack::{FutureExt, Result, ResultExt};
use event_processor::EventHandler;
use event_sub::EventSub;
use evm::finalizer::{pick, Finalization};
use evm::json_rpc::EthereumClient;
use multiversx_sdk::gateway::GatewayProxy;
use queue::queued_broadcaster::QueuedBroadcaster;
use router_api::ChainName;
<<<<<<< HEAD
use solana_client::nonblocking::rpc_client::RpcClient;
use solana_sdk::commitment_config::CommitmentConfig;
=======
use starknet_providers::jsonrpc::HttpTransport;
>>>>>>> 6daa8f4f
use thiserror::Error;
use tofnd::grpc::{Multisig, MultisigClient};
use tokio::signal::unix::{signal, SignalKind};
use tokio::sync::mpsc;
use tokio::time::interval;
use tokio_util::sync::CancellationToken;
use tonic::transport::Channel;
use tracing::info;
use types::{CosmosPublicKey, TMAddress};

use crate::config::Config;

mod asyncutil;
mod block_height_monitor;
mod broadcaster;
pub mod commands;
pub mod config;
mod event_processor;
mod event_sub;
mod evm;
mod grpc;
mod handlers;
mod health_check;
mod json_rpc;
mod mvx;
mod queue;
<<<<<<< HEAD
mod solana;
=======
mod starknet;
>>>>>>> 6daa8f4f
mod stellar;
mod sui;
mod tm_client;
mod tofnd;
mod types;
mod url;

pub use grpc::{client, proto};

use crate::asyncutil::future::RetryPolicy;
use crate::broadcaster::confirm_tx::TxConfirmer;

const PREFIX: &str = "axelar";
const DEFAULT_RPC_TIMEOUT: Duration = Duration::from_secs(3);

pub async fn run(cfg: Config) -> Result<(), Error> {
    prepare_app(cfg).await?.run().await
}

async fn prepare_app(cfg: Config) -> Result<App<impl Broadcaster>, Error> {
    let Config {
        tm_jsonrpc,
        tm_grpc,
        broadcast,
        handlers,
        tofnd_config,
        event_processor,
        service_registry: _service_registry,
        rewards: _rewards,
        health_check_bind_addr,
    } = cfg;

    let tm_client = tendermint_rpc::HttpClient::new(tm_jsonrpc.to_string().as_str())
        .change_context(Error::Connection)
        .attach_printable(tm_jsonrpc.clone())?;
    let service_client = ServiceClient::connect(tm_grpc.to_string())
        .await
        .change_context(Error::Connection)
        .attach_printable(tm_grpc.clone())?;
    let auth_query_client = AuthQueryClient::connect(tm_grpc.to_string())
        .await
        .change_context(Error::Connection)
        .attach_printable(tm_grpc.clone())?;
    let bank_query_client = BankQueryClient::connect(tm_grpc.to_string())
        .await
        .change_context(Error::Connection)
        .attach_printable(tm_grpc.clone())?;
    let multisig_client = MultisigClient::new(tofnd_config.party_uid, tofnd_config.url.clone())
        .await
        .change_context(Error::Connection)
        .attach_printable(tofnd_config.url)?;

    let block_height_monitor = BlockHeightMonitor::connect(tm_client.clone())
        .await
        .change_context(Error::Connection)
        .attach_printable(tm_jsonrpc)?;

    let pub_key = multisig_client
        .keygen(&tofnd_config.key_uid, tofnd::Algorithm::Ecdsa)
        .await
        .change_context(Error::Tofnd)?;
    let pub_key = CosmosPublicKey::try_from(pub_key).change_context(Error::Tofnd)?;

    let broadcaster = broadcaster::UnvalidatedBasicBroadcaster::builder()
        .auth_query_client(auth_query_client)
        .bank_query_client(bank_query_client)
        .address_prefix(PREFIX.to_string())
        .client(service_client.clone())
        .signer(multisig_client.clone())
        .pub_key((tofnd_config.key_uid, pub_key))
        .config(broadcast.clone())
        .build()
        .validate_fee_denomination()
        .await
        .change_context(Error::Broadcaster)?;

    let broadcaster = QueuedBroadcaster::new(
        broadcaster,
        broadcast.batch_gas_limit,
        broadcast.queue_cap,
        interval(broadcast.broadcast_interval),
    );

    let tx_confirmer = TxConfirmer::new(
        service_client,
        RetryPolicy::RepeatConstant {
            sleep: broadcast.tx_fetch_interval,
            max_attempts: broadcast.tx_fetch_max_retries.saturating_add(1).into(),
        },
    );

    let health_check_server = health_check::Server::new(health_check_bind_addr);

    let verifier: TMAddress = pub_key
        .account_id(PREFIX)
        .expect("failed to convert to account identifier")
        .into();

    App::new(
        tm_client,
        broadcaster,
        tx_confirmer,
        multisig_client,
        event_processor.stream_buffer_size,
        block_height_monitor,
        health_check_server,
    )
    .configure_handlers(verifier, handlers, event_processor)
    .await
}

async fn check_finalizer<'a, C>(
    chain_name: &ChainName,
    finalization: &Finalization,
    rpc_client: &'a C,
) -> Result<(), Error>
where
    C: EthereumClient + Send + Sync,
{
    let _ = pick(finalization, rpc_client, 0)
        .latest_finalized_block_height()
        .await
        .change_context_lazy(|| Error::InvalidFinalizerType(chain_name.to_owned()))?;

    Ok(())
}

struct App<T>
where
    T: Broadcaster,
{
    event_publisher: event_sub::EventPublisher<tendermint_rpc::HttpClient>,
    event_subscriber: event_sub::EventSubscriber,
    event_processor: TaskGroup<event_processor::Error>,
    broadcaster: QueuedBroadcaster<T>,
    tx_confirmer: TxConfirmer<ServiceClient<Channel>>,
    multisig_client: MultisigClient,
    block_height_monitor: BlockHeightMonitor<tendermint_rpc::HttpClient>,
    health_check_server: health_check::Server,
}

impl<T> App<T>
where
    T: Broadcaster + Send + Sync + 'static,
{
    #[allow(clippy::too_many_arguments)]
    fn new(
        tm_client: tendermint_rpc::HttpClient,
        broadcaster: QueuedBroadcaster<T>,
        tx_confirmer: TxConfirmer<ServiceClient<Channel>>,
        multisig_client: MultisigClient,
        event_buffer_cap: usize,
        block_height_monitor: BlockHeightMonitor<tendermint_rpc::HttpClient>,
        health_check_server: health_check::Server,
    ) -> Self {
        let (event_publisher, event_subscriber) =
            event_sub::EventPublisher::new(tm_client, event_buffer_cap);

        let event_processor = TaskGroup::new("event handler");

        Self {
            event_publisher,
            event_subscriber,
            event_processor,
            broadcaster,
            tx_confirmer,
            multisig_client,
            block_height_monitor,
            health_check_server,
        }
    }

    async fn configure_handlers(
        mut self,
        verifier: TMAddress,
        handler_configs: Vec<handlers::config::Config>,
        event_processor_config: event_processor::Config,
    ) -> Result<App<T>, Error> {
        for config in handler_configs {
            let task = match config {
                handlers::config::Config::EvmMsgVerifier {
                    chain,
                    cosmwasm_contract,
                    rpc_timeout,
                } => {
                    let rpc_client = json_rpc::Client::new_http(
                        &chain.rpc_url,
                        reqwest::ClientBuilder::new()
                            .connect_timeout(rpc_timeout.unwrap_or(DEFAULT_RPC_TIMEOUT))
                            .timeout(rpc_timeout.unwrap_or(DEFAULT_RPC_TIMEOUT))
                            .build()
                            .change_context(Error::Connection)?,
                    );

                    check_finalizer(&chain.name, &chain.finalization, &rpc_client).await?;

                    self.create_handler_task(
                        format!("{}-msg-verifier", chain.name),
                        handlers::evm_verify_msg::Handler::new(
                            verifier.clone(),
                            cosmwasm_contract,
                            chain.name,
                            chain.finalization,
                            rpc_client,
                            self.block_height_monitor.latest_block_height(),
                        ),
                        event_processor_config.clone(),
                    )
                }
                handlers::config::Config::EvmVerifierSetVerifier {
                    chain,
                    cosmwasm_contract,
                    rpc_timeout,
                } => {
                    let rpc_client = json_rpc::Client::new_http(
                        &chain.rpc_url,
                        reqwest::ClientBuilder::new()
                            .connect_timeout(rpc_timeout.unwrap_or(DEFAULT_RPC_TIMEOUT))
                            .timeout(rpc_timeout.unwrap_or(DEFAULT_RPC_TIMEOUT))
                            .build()
                            .change_context(Error::Connection)?,
                    );

                    check_finalizer(&chain.name, &chain.finalization, &rpc_client).await?;

                    self.create_handler_task(
                        format!("{}-verifier-set-verifier", chain.name),
                        handlers::evm_verify_verifier_set::Handler::new(
                            verifier.clone(),
                            cosmwasm_contract,
                            chain.name,
                            chain.finalization,
                            rpc_client,
                            self.block_height_monitor.latest_block_height(),
                        ),
                        event_processor_config.clone(),
                    )
                }
                handlers::config::Config::MultisigSigner { cosmwasm_contract } => self
                    .create_handler_task(
                        "multisig-signer",
                        handlers::multisig::Handler::new(
                            verifier.clone(),
                            cosmwasm_contract,
                            self.multisig_client.clone(),
                            self.block_height_monitor.latest_block_height(),
                        ),
                        event_processor_config.clone(),
                    ),
                handlers::config::Config::SuiMsgVerifier {
                    cosmwasm_contract,
                    rpc_url,
                    rpc_timeout,
                } => self.create_handler_task(
                    "sui-msg-verifier",
                    handlers::sui_verify_msg::Handler::new(
                        verifier.clone(),
                        cosmwasm_contract,
                        json_rpc::Client::new_http(
                            &rpc_url,
                            reqwest::ClientBuilder::new()
                                .connect_timeout(rpc_timeout.unwrap_or(DEFAULT_RPC_TIMEOUT))
                                .timeout(rpc_timeout.unwrap_or(DEFAULT_RPC_TIMEOUT))
                                .build()
                                .change_context(Error::Connection)?,
                        ),
                        self.block_height_monitor.latest_block_height(),
                    ),
                    event_processor_config.clone(),
                ),
                handlers::config::Config::SuiVerifierSetVerifier {
                    cosmwasm_contract,
                    rpc_url,
                    rpc_timeout,
                } => self.create_handler_task(
                    "sui-verifier-set-verifier",
                    handlers::sui_verify_verifier_set::Handler::new(
                        verifier.clone(),
                        cosmwasm_contract,
                        json_rpc::Client::new_http(
                            &rpc_url,
                            reqwest::ClientBuilder::new()
                                .connect_timeout(rpc_timeout.unwrap_or(DEFAULT_RPC_TIMEOUT))
                                .timeout(rpc_timeout.unwrap_or(DEFAULT_RPC_TIMEOUT))
                                .build()
                                .change_context(Error::Connection)?,
                        ),
                        self.block_height_monitor.latest_block_height(),
                    ),
                    event_processor_config.clone(),
                ),
                handlers::config::Config::MvxMsgVerifier {
                    cosmwasm_contract,
                    proxy_url,
                } => self.create_handler_task(
                    "mvx-msg-verifier",
                    handlers::mvx_verify_msg::Handler::new(
                        verifier.clone(),
                        cosmwasm_contract,
                        GatewayProxy::new(proxy_url.to_string().trim_end_matches('/').into()),
                        self.block_height_monitor.latest_block_height(),
                    ),
                    event_processor_config.clone(),
                ),
                handlers::config::Config::MvxVerifierSetVerifier {
                    cosmwasm_contract,
                    proxy_url,
                } => self.create_handler_task(
                    "mvx-worker-set-verifier",
                    handlers::mvx_verify_verifier_set::Handler::new(
                        verifier.clone(),
                        cosmwasm_contract,
                        GatewayProxy::new(proxy_url.to_string().trim_end_matches('/').into()),
                        self.block_height_monitor.latest_block_height(),
                    ),
                    event_processor_config.clone(),
                ),
                handlers::config::Config::StellarMsgVerifier {
                    cosmwasm_contract,
                    rpc_url,
                } => self.create_handler_task(
                    "stellar-msg-verifier",
                    handlers::stellar_verify_msg::Handler::new(
                        verifier.clone(),
                        cosmwasm_contract,
                        stellar::rpc_client::Client::new(
                            rpc_url.to_string().trim_end_matches('/').into(),
                        )
                        .change_context(Error::Connection)?,
                        self.block_height_monitor.latest_block_height(),
                    ),
                    event_processor_config.clone(),
                ),
                handlers::config::Config::StellarVerifierSetVerifier {
                    cosmwasm_contract,
                    rpc_url,
                } => self.create_handler_task(
                    "stellar-verifier-set-verifier",
                    handlers::stellar_verify_verifier_set::Handler::new(
                        verifier.clone(),
                        cosmwasm_contract,
                        stellar::rpc_client::Client::new(
                            rpc_url.to_string().trim_end_matches('/').into(),
                        )
                        .change_context(Error::Connection)?,
                        self.block_height_monitor.latest_block_height(),
                    ),
                    event_processor_config.clone(),
                ),
<<<<<<< HEAD
                handlers::config::Config::SolanaMsgVerifier {
                    cosmwasm_contract,
                    rpc_url,
                    rpc_timeout,
                } => self.create_handler_task(
                    "solana-msg-verifier",
                    handlers::solana_verify_msg::Handler::new(
                        verifier.clone(),
                        cosmwasm_contract,
                        RpcClient::new_with_timeout_and_commitment(
                            rpc_url.to_string(),
                            rpc_timeout.unwrap_or(DEFAULT_RPC_TIMEOUT),
                            CommitmentConfig::finalized(),
                        ),
=======
                handlers::config::Config::StarknetMsgVerifier {
                    cosmwasm_contract,
                    rpc_url,
                } => self.create_handler_task(
                    "starknet-msg-verifier",
                    handlers::starknet_verify_msg::Handler::new(
                        verifier.clone(),
                        cosmwasm_contract,
                        starknet::json_rpc::Client::new_with_transport(HttpTransport::new(
                            &rpc_url,
                        ))
                        .change_context(Error::Connection)?,
>>>>>>> 6daa8f4f
                        self.block_height_monitor.latest_block_height(),
                    ),
                    event_processor_config.clone(),
                ),
<<<<<<< HEAD
                handlers::config::Config::SolanaVerifierSetVerifier {
                    cosmwasm_contract,
                    rpc_url,
                    rpc_timeout,
                } => self.create_handler_task(
                    "solana-verifier-set-verifier",
                    handlers::solana_verify_verifier_set::Handler::new(
                        verifier.clone(),
                        cosmwasm_contract,
                        RpcClient::new_with_timeout_and_commitment(
                            rpc_url.to_string(),
                            rpc_timeout.unwrap_or(DEFAULT_RPC_TIMEOUT),
                            CommitmentConfig::finalized(),
                        ),
                        self.block_height_monitor.latest_block_height(),
                    )
                    .await,
=======
                handlers::config::Config::StarknetVerifierSetVerifier {
                    cosmwasm_contract,
                    rpc_url,
                } => self.create_handler_task(
                    "starknet-verifier-set-verifier",
                    handlers::starknet_verify_verifier_set::Handler::new(
                        verifier.clone(),
                        cosmwasm_contract,
                        starknet::json_rpc::Client::new_with_transport(HttpTransport::new(
                            &rpc_url,
                        ))
                        .change_context(Error::Connection)?,
                        self.block_height_monitor.latest_block_height(),
                    ),
>>>>>>> 6daa8f4f
                    event_processor_config.clone(),
                ),
            };
            self.event_processor = self.event_processor.add_task(task);
        }

        Ok(self)
    }

    fn create_handler_task<L, H>(
        &mut self,
        label: L,
        handler: H,
        event_processor_config: event_processor::Config,
    ) -> CancellableTask<Result<(), event_processor::Error>>
    where
        L: AsRef<str>,
        H: EventHandler + Send + Sync + 'static,
    {
        let label = label.as_ref().to_string();
        let broadcaster = self.broadcaster.client();
        let sub = self.event_subscriber.subscribe();

        CancellableTask::create(move |token| {
            event_processor::consume_events(
                label,
                handler,
                broadcaster,
                sub,
                event_processor_config,
                token,
            )
        })
    }

    fn create_broadcaster_task(
        broadcaster: QueuedBroadcaster<T>,
        confirmer: TxConfirmer<ServiceClient<Channel>>,
    ) -> TaskGroup<Error> {
        let (tx_hash_sender, tx_hash_receiver) = mpsc::channel(1000);
        let (tx_response_sender, tx_response_receiver) = mpsc::channel(1000);

        TaskGroup::new("broadcaster")
            .add_task(CancellableTask::create(|_| {
                confirmer
                    .run(tx_hash_receiver, tx_response_sender)
                    .change_context(Error::TxConfirmation)
            }))
            .add_task(CancellableTask::create(|_| {
                broadcaster
                    .run(tx_hash_sender, tx_response_receiver)
                    .change_context(Error::Broadcaster)
            }))
    }

    async fn run(self) -> Result<(), Error> {
        let Self {
            event_publisher,
            event_processor,
            broadcaster,
            tx_confirmer,
            block_height_monitor,
            health_check_server,
            ..
        } = self;

        let main_token = CancellationToken::new();
        let exit_token = main_token.clone();
        tokio::spawn(async move {
            let mut sigint = signal(SignalKind::interrupt()).expect("failed to capture SIGINT");
            let mut sigterm = signal(SignalKind::terminate()).expect("failed to capture SIGTERM");

            tokio::select! {
                _ = sigint.recv() => {},
                _ = sigterm.recv() => {},
            }

            info!("signal received, waiting for program to exit gracefully");

            exit_token.cancel();
        });

        TaskGroup::new("ampd")
            .add_task(CancellableTask::create(|token| {
                block_height_monitor
                    .run(token)
                    .change_context(Error::BlockHeightMonitor)
            }))
            .add_task(CancellableTask::create(|token| {
                event_publisher
                    .run(token)
                    .change_context(Error::EventPublisher)
            }))
            .add_task(CancellableTask::create(|token| {
                health_check_server
                    .run(token)
                    .change_context(Error::HealthCheck)
            }))
            .add_task(CancellableTask::create(|token| {
                event_processor
                    .run(token)
                    .change_context(Error::EventProcessor)
            }))
            .add_task(CancellableTask::create(|token| {
                App::create_broadcaster_task(broadcaster, tx_confirmer).run(token)
            }))
            .run(main_token)
            .await
    }
}

#[derive(Error, Debug)]
pub enum Error {
    #[error("event publisher failed")]
    EventPublisher,
    #[error("event processor failed")]
    EventProcessor,
    #[error("broadcaster failed")]
    Broadcaster,
    #[error("tx confirmation failed")]
    TxConfirmation,
    #[error("tofnd failed")]
    Tofnd,
    #[error("connection failed")]
    Connection,
    #[error("task execution failed")]
    Task(#[from] TaskError),
    #[error("failed to return updated state")]
    ReturnState,
    #[error("failed to load config")]
    LoadConfig,
    #[error("invalid input")]
    InvalidInput,
    #[error("block height monitor failed")]
    BlockHeightMonitor,
    #[error("invalid finalizer type for chain {0}")]
    InvalidFinalizerType(ChainName),
    #[error("health check is not working")]
    HealthCheck,
}<|MERGE_RESOLUTION|>--- conflicted
+++ resolved
@@ -14,12 +14,9 @@
 use multiversx_sdk::gateway::GatewayProxy;
 use queue::queued_broadcaster::QueuedBroadcaster;
 use router_api::ChainName;
-<<<<<<< HEAD
+use starknet_providers::jsonrpc::HttpTransport;
 use solana_client::nonblocking::rpc_client::RpcClient;
 use solana_sdk::commitment_config::CommitmentConfig;
-=======
-use starknet_providers::jsonrpc::HttpTransport;
->>>>>>> 6daa8f4f
 use thiserror::Error;
 use tofnd::grpc::{Multisig, MultisigClient};
 use tokio::signal::unix::{signal, SignalKind};
@@ -46,11 +43,8 @@
 mod json_rpc;
 mod mvx;
 mod queue;
-<<<<<<< HEAD
+mod starknet;
 mod solana;
-=======
-mod starknet;
->>>>>>> 6daa8f4f
 mod stellar;
 mod sui;
 mod tm_client;
@@ -400,7 +394,38 @@
                     ),
                     event_processor_config.clone(),
                 ),
-<<<<<<< HEAD
+                handlers::config::Config::StarknetMsgVerifier {
+                    cosmwasm_contract,
+                    rpc_url,
+                } => self.create_handler_task(
+                    "starknet-msg-verifier",
+                    handlers::starknet_verify_msg::Handler::new(
+                        verifier.clone(),
+                        cosmwasm_contract,
+                        starknet::json_rpc::Client::new_with_transport(HttpTransport::new(
+                            &rpc_url,
+                        ))
+                        .change_context(Error::Connection)?,
+                        self.block_height_monitor.latest_block_height(),
+                    ),
+                    event_processor_config.clone(),
+                ),
+                handlers::config::Config::StarknetVerifierSetVerifier {
+                    cosmwasm_contract,
+                    rpc_url,
+                } => self.create_handler_task(
+                    "starknet-verifier-set-verifier",
+                    handlers::starknet_verify_verifier_set::Handler::new(
+                        verifier.clone(),
+                        cosmwasm_contract,
+                        starknet::json_rpc::Client::new_with_transport(HttpTransport::new(
+                            &rpc_url,
+                        ))
+                        .change_context(Error::Connection)?,
+                        self.block_height_monitor.latest_block_height(),
+                    ),
+                    event_processor_config.clone(),
+                ),
                 handlers::config::Config::SolanaMsgVerifier {
                     cosmwasm_contract,
                     rpc_url,
@@ -415,25 +440,10 @@
                             rpc_timeout.unwrap_or(DEFAULT_RPC_TIMEOUT),
                             CommitmentConfig::finalized(),
                         ),
-=======
-                handlers::config::Config::StarknetMsgVerifier {
-                    cosmwasm_contract,
-                    rpc_url,
-                } => self.create_handler_task(
-                    "starknet-msg-verifier",
-                    handlers::starknet_verify_msg::Handler::new(
-                        verifier.clone(),
-                        cosmwasm_contract,
-                        starknet::json_rpc::Client::new_with_transport(HttpTransport::new(
-                            &rpc_url,
-                        ))
-                        .change_context(Error::Connection)?,
->>>>>>> 6daa8f4f
-                        self.block_height_monitor.latest_block_height(),
-                    ),
-                    event_processor_config.clone(),
-                ),
-<<<<<<< HEAD
+                        self.block_height_monitor.latest_block_height(),
+                    ),
+                    event_processor_config.clone(),
+                ),
                 handlers::config::Config::SolanaVerifierSetVerifier {
                     cosmwasm_contract,
                     rpc_url,
@@ -451,22 +461,6 @@
                         self.block_height_monitor.latest_block_height(),
                     )
                     .await,
-=======
-                handlers::config::Config::StarknetVerifierSetVerifier {
-                    cosmwasm_contract,
-                    rpc_url,
-                } => self.create_handler_task(
-                    "starknet-verifier-set-verifier",
-                    handlers::starknet_verify_verifier_set::Handler::new(
-                        verifier.clone(),
-                        cosmwasm_contract,
-                        starknet::json_rpc::Client::new_with_transport(HttpTransport::new(
-                            &rpc_url,
-                        ))
-                        .change_context(Error::Connection)?,
-                        self.block_height_monitor.latest_block_height(),
-                    ),
->>>>>>> 6daa8f4f
                     event_processor_config.clone(),
                 ),
             };
