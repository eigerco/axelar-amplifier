use std::num::NonZeroUsize;
use std::pin::Pin;
use std::time::Duration;

use block_height_monitor::BlockHeightMonitor;
use cosmos_sdk_proto::cosmos::{
    auth::v1beta1::query_client::QueryClient, tx::v1beta1::service_client::ServiceClient,
};
<<<<<<< HEAD
use error_stack::{FutureExt, Result, ResultExt};
use solana::rpc::RpcCacheWrapper;
use solana_client::nonblocking::rpc_client::RpcClient;
use solana_sdk::commitment_config::CommitmentConfig;
=======
use error_stack::{report, FutureExt, Result, ResultExt};
>>>>>>> 0be4b7d0
use thiserror::Error;
use tokio::signal::unix::{signal, SignalKind};
use tokio::sync::oneshot;
use tokio_stream::Stream;
use tokio_util::sync::CancellationToken;
use tracing::info;

use crate::asyncutil::task::{CancellableTask, TaskError, TaskGroup};
use broadcaster::{accounts::account, Broadcaster};
use event_processor::EventHandler;
use events::Event;
use queue::queued_broadcaster::{QueuedBroadcaster, QueuedBroadcasterDriver};
use state::StateUpdater;
use tofnd::grpc::{MultisigClient, SharableEcdsaClient};
use types::TMAddress;

use crate::config::Config;
use crate::state::State;

mod asyncutil;
mod block_height_monitor;
mod broadcaster;
pub mod commands;
pub mod config;
pub mod error;
mod event_processor;
mod event_sub;
mod evm;
mod handlers;
mod json_rpc;
mod queue;
mod solana;
pub mod state;
mod sui;
mod tm_client;
mod tofnd;
mod types;
mod url;

const PREFIX: &str = "axelar";
const DEFAULT_RPC_TIMEOUT: Duration = Duration::from_secs(3);

type HandlerStream<E> = Pin<Box<dyn Stream<Item = Result<Event, E>> + Send>>;

pub async fn run(cfg: Config, state: State) -> (State, Result<(), Error>) {
    let app = prepare_app(cfg, state.clone()).await;

    match app {
        Ok(app) => app.run().await,
        Err(err) => (state, Err(err)),
    }
}

async fn prepare_app(cfg: Config, state: State) -> Result<App<impl Broadcaster>, Error> {
    let Config {
        tm_jsonrpc,
        tm_grpc,
        broadcast,
        handlers,
        tofnd_config,
        event_buffer_cap,
        event_stream_timeout,
        service_registry: _service_registry,
    } = cfg;

    let tm_client = tendermint_rpc::HttpClient::new(tm_jsonrpc.to_string().as_str())
        .change_context(Error::Connection)?;
    let service_client = ServiceClient::connect(tm_grpc.to_string())
        .await
        .change_context(Error::Connection)?;
    let query_client = QueryClient::connect(tm_grpc.to_string())
        .await
        .change_context(Error::Connection)?;
    let multisig_client = MultisigClient::connect(tofnd_config.party_uid, tofnd_config.url)
        .await
        .change_context(Error::Connection)?;
    let ecdsa_client = SharableEcdsaClient::new(multisig_client);

    let block_height_monitor = BlockHeightMonitor::connect(tm_client.clone())
        .await
        .change_context(Error::Connection)?;

    let mut state_updater = StateUpdater::new(state);
    let pub_key = match state_updater.state().pub_key {
        Some(pub_key) => pub_key,
        None => {
            let pub_key = ecdsa_client
                .keygen(&tofnd_config.key_uid)
                .await
                .change_context(Error::Tofnd)?;
            state_updater.as_mut().pub_key = Some(pub_key);

            pub_key
        }
    };

    let worker = pub_key
        .account_id(PREFIX)
        .expect("failed to convert to account identifier")
        .into();
    let account = account(query_client, &worker)
        .await
        .change_context(Error::Broadcaster)?;

    let broadcaster = broadcaster::BroadcastClientBuilder::default()
        .client(service_client)
        .signer(ecdsa_client.clone())
        .acc_number(account.account_number)
        .acc_sequence(account.sequence)
        .pub_key((tofnd_config.key_uid, pub_key))
        .config(broadcast.clone())
        .build()
        .change_context(Error::Broadcaster)?;

    App::new(
        tm_client,
        broadcaster,
        state_updater,
        ecdsa_client,
        broadcast,
        event_buffer_cap,
        block_height_monitor,
    )
    .configure_handlers(worker, handlers, event_stream_timeout)
}

struct App<T>
where
    T: Broadcaster,
{
    event_publisher: event_sub::EventPublisher<tendermint_rpc::HttpClient>,
    event_processor: TaskGroup<event_processor::Error>,
    broadcaster: QueuedBroadcaster<T>,
    #[allow(dead_code)]
    broadcaster_driver: QueuedBroadcasterDriver,
    state_updater: StateUpdater,
    ecdsa_client: SharableEcdsaClient,
    block_height_monitor: BlockHeightMonitor<tendermint_rpc::HttpClient>,
    token: CancellationToken,
}

impl<T> App<T>
where
    T: Broadcaster + Send + Sync + 'static,
{
    fn new(
        tm_client: tendermint_rpc::HttpClient,
        broadcaster: T,
        state_updater: StateUpdater,
        ecdsa_client: SharableEcdsaClient,
        broadcast_cfg: broadcaster::Config,
        event_buffer_cap: usize,
        block_height_monitor: BlockHeightMonitor<tendermint_rpc::HttpClient>,
    ) -> Self {
        let token = CancellationToken::new();

        let event_publisher = event_sub::EventPublisher::new(tm_client, event_buffer_cap);
        let event_publisher = match state_updater.state().min_handler_block_height() {
            Some(min_height) => event_publisher.start_from(min_height.increment()),
            None => event_publisher,
        };

        let event_processor = TaskGroup::new();
        let (broadcaster, broadcaster_driver) = QueuedBroadcaster::new(
            broadcaster,
            broadcast_cfg.batch_gas_limit,
            broadcast_cfg.queue_cap,
            broadcast_cfg.broadcast_interval,
        );

        Self {
            event_publisher,
            event_processor,
            broadcaster,
            broadcaster_driver,
            state_updater,
            ecdsa_client,
            block_height_monitor,
            token,
        }
    }

    fn configure_handlers(
        mut self,
        worker: TMAddress,
        handler_configs: Vec<handlers::config::Config>,
        stream_timeout: Duration,
    ) -> Result<App<T>, Error> {
        for config in handler_configs {
            let task = match config {
                handlers::config::Config::EvmMsgVerifier {
                    chain,
                    cosmwasm_contract,
                    rpc_timeout,
                } => self.create_handler_task(
                    format!("{}-msg-verifier", chain.name),
                    handlers::evm_verify_msg::Handler::new(
                        worker.clone(),
                        cosmwasm_contract,
                        chain.name,
                        json_rpc::Client::new_http(
                            &chain.rpc_url,
                            reqwest::ClientBuilder::new()
                                .connect_timeout(rpc_timeout.unwrap_or(DEFAULT_RPC_TIMEOUT))
                                .timeout(rpc_timeout.unwrap_or(DEFAULT_RPC_TIMEOUT))
                                .build()
                                .change_context(Error::Connection)?,
                        ),
                        self.broadcaster.client(),
                        self.block_height_monitor.latest_block_height(),
                    ),
                    stream_timeout,
                ),
                handlers::config::Config::EvmWorkerSetVerifier {
                    chain,
                    cosmwasm_contract,
                    rpc_timeout,
                } => self.create_handler_task(
                    format!("{}-worker-set-verifier", chain.name),
                    handlers::evm_verify_worker_set::Handler::new(
                        worker.clone(),
                        cosmwasm_contract,
                        chain.name,
                        json_rpc::Client::new_http(
                            &chain.rpc_url,
                            reqwest::ClientBuilder::new()
                                .connect_timeout(rpc_timeout.unwrap_or(DEFAULT_RPC_TIMEOUT))
                                .timeout(rpc_timeout.unwrap_or(DEFAULT_RPC_TIMEOUT))
                                .build()
                                .change_context(Error::Connection)?,
                        ),
                        self.broadcaster.client(),
                        self.block_height_monitor.latest_block_height(),
                    ),
                    stream_timeout,
                ),
                handlers::config::Config::MultisigSigner { cosmwasm_contract } => self
                    .create_handler_task(
                        "multisig-signer",
                        handlers::multisig::Handler::new(
                            worker.clone(),
                            cosmwasm_contract,
                            self.broadcaster.client(),
                            self.ecdsa_client.clone(),
                            self.block_height_monitor.latest_block_height(),
                        ),
                        stream_timeout,
                    ),
                handlers::config::Config::SuiMsgVerifier {
                    cosmwasm_contract,
                    rpc_url,
                    rpc_timeout,
                } => self.create_handler_task(
                    "sui-msg-verifier",
                    handlers::sui_verify_msg::Handler::new(
                        worker.clone(),
                        cosmwasm_contract,
                        json_rpc::Client::new_http(
                            &rpc_url,
                            reqwest::ClientBuilder::new()
                                .connect_timeout(rpc_timeout.unwrap_or(DEFAULT_RPC_TIMEOUT))
                                .timeout(rpc_timeout.unwrap_or(DEFAULT_RPC_TIMEOUT))
                                .build()
                                .change_context(Error::Connection)?,
                        ),
                        self.broadcaster.client(),
                        self.block_height_monitor.latest_block_height(),
                    ),
                    stream_timeout,
                ),
                handlers::config::Config::SuiWorkerSetVerifier {
                    cosmwasm_contract,
                    rpc_url,
                    rpc_timeout,
                } => self.create_handler_task(
                    "sui-worker-set-verifier",
                    handlers::sui_verify_worker_set::Handler::new(
                        worker.clone(),
                        cosmwasm_contract,
                        json_rpc::Client::new_http(
                            &rpc_url,
                            reqwest::ClientBuilder::new()
                                .connect_timeout(rpc_timeout.unwrap_or(DEFAULT_RPC_TIMEOUT))
                                .timeout(rpc_timeout.unwrap_or(DEFAULT_RPC_TIMEOUT))
                                .build()
                                .change_context(Error::Connection)?,
                        ),
                        self.broadcaster.client(),
                        self.block_height_monitor.latest_block_height(),
                    ),
                    stream_timeout,
                ),
<<<<<<< HEAD
                handlers::config::Config::SolanaMsgVerifier {
                    cosmwasm_contract,
                    rpc_url,
                    max_tx_cache_entries,
                    chain,
                } => self.configure_handler(
                    format!("{}-msg-verifier", chain.name),
                    handlers::solana_verify_msg::Handler::new(
                        worker.clone(),
                        cosmwasm_contract,
                        RpcCacheWrapper::new(
                            RpcClient::new_with_commitment(
                                rpc_url.to_string(),
                                CommitmentConfig::finalized(),
                            ),
                            NonZeroUsize::new(max_tx_cache_entries).unwrap(),
                        ),
                        chain.name,
                        self.broadcaster.client(),
                        self.block_height_monitor.latest_block_height(),
                    ),
                ),
                handlers::config::Config::SolanaWorkerSetVerifier {
                    cosmwasm_contract,
                    chain,
                } => self.configure_handler(
                    format!("{}-worker-set-verifier", chain.name),
                    handlers::solana_verify_worker_set::Handler::new(
                        worker.clone(),
                        cosmwasm_contract,
                        chain.name,
                        RpcClient::new_with_commitment(
                            chain.rpc_url.to_string(),
                            CommitmentConfig::finalized(),
                        ),
                        self.broadcaster.client(),
                        self.block_height_monitor.latest_block_height(),
                    ),
                ),
            }
=======
            };
            self.event_processor = self.event_processor.add_task(task);
>>>>>>> 0be4b7d0
        }

        Ok(self)
    }

    fn create_handler_task<L, H>(
        &mut self,
        label: L,
        handler: H,
        stream_timeout: Duration,
    ) -> CancellableTask<Result<(), event_processor::Error>>
    where
        L: AsRef<str>,
        H: EventHandler + Send + Sync + 'static,
    {
        let (handler, rx) = handlers::end_block::with_block_height_notifier(handler);
        self.state_updater.register_event(label.as_ref(), rx);

        let sub: HandlerStream<_> = match self
            .state_updater
            .state()
            .handler_block_height(label.as_ref())
        {
            None => Box::pin(self.event_publisher.subscribe()),
            Some(&completed_height) => Box::pin(event_sub::skip_to_block(
                self.event_publisher.subscribe(),
                completed_height.increment(),
            )),
        };

        CancellableTask::create(move |token| {
            event_processor::consume_events(handler, sub, stream_timeout, token)
        })
    }

    async fn run(self) -> (State, Result<(), Error>) {
        let Self {
            event_publisher,
            event_processor,
            broadcaster,
            state_updater,
            block_height_monitor,
            token,
            ..
        } = self;

        let exit_token = token.clone();
        tokio::spawn(async move {
            let mut sigint = signal(SignalKind::interrupt()).expect("failed to capture SIGINT");
            let mut sigterm = signal(SignalKind::terminate()).expect("failed to capture SIGTERM");

            tokio::select! {
                _ = sigint.recv() => {},
                _ = sigterm.recv() => {},
            }

            info!("signal received, waiting for program to exit gracefully");

            exit_token.cancel();
        });

        let (state_tx, mut state_rx) = oneshot::channel::<State>();

        let execution_result = TaskGroup::new()
            .add_task(CancellableTask::create(|token| {
                block_height_monitor
                    .run(token)
                    .change_context(Error::BlockHeightMonitor)
            }))
            .add_task(CancellableTask::create(|token| {
                event_publisher
                    .run(token)
                    .change_context(Error::EventPublisher)
            }))
            .add_task(CancellableTask::create(|token| {
                event_processor
                    .run(token)
                    .change_context(Error::EventProcessor)
            }))
            .add_task(CancellableTask::create(|_| {
                broadcaster.run().change_context(Error::Broadcaster)
            }))
            .add_task(CancellableTask::create(|_| async move {
                // assert: the state updater only stops when all handlers that are updating their states have stopped
                state_tx
                    .send(state_updater.run().await)
                    .map_err(|_| report!(Error::ReturnState))
            }))
            .run(token)
            .await;

        // assert: all tasks have exited, it is safe to receive the state
        let state = state_rx
            .try_recv()
            .expect("the state sender should have been able to send the state");

        (state, execution_result)
    }
}

#[derive(Error, Debug)]
pub enum Error {
    #[error("event publisher failed")]
    EventPublisher,
    #[error("event processor failed")]
    EventProcessor,
    #[error("broadcaster failed")]
    Broadcaster,
    #[error("tofnd failed")]
    Tofnd,
    #[error("connection failed")]
    Connection,
    #[error("task execution failed")]
    Task(#[from] TaskError),
    #[error("failed to return updated state")]
    ReturnState,
    #[error("failed to load config")]
    LoadConfig,
    #[error("invalid input")]
    InvalidInput,
    #[error("block height monitor failed")]
    BlockHeightMonitor,
}<|MERGE_RESOLUTION|>--- conflicted
+++ resolved
@@ -6,14 +6,10 @@
 use cosmos_sdk_proto::cosmos::{
     auth::v1beta1::query_client::QueryClient, tx::v1beta1::service_client::ServiceClient,
 };
-<<<<<<< HEAD
-use error_stack::{FutureExt, Result, ResultExt};
+use error_stack::{report, FutureExt, Result, ResultExt};
 use solana::rpc::RpcCacheWrapper;
 use solana_client::nonblocking::rpc_client::RpcClient;
 use solana_sdk::commitment_config::CommitmentConfig;
-=======
-use error_stack::{report, FutureExt, Result, ResultExt};
->>>>>>> 0be4b7d0
 use thiserror::Error;
 use tokio::signal::unix::{signal, SignalKind};
 use tokio::sync::oneshot;
@@ -306,13 +302,12 @@
                     ),
                     stream_timeout,
                 ),
-<<<<<<< HEAD
                 handlers::config::Config::SolanaMsgVerifier {
                     cosmwasm_contract,
                     rpc_url,
                     max_tx_cache_entries,
                     chain,
-                } => self.configure_handler(
+                } => self.create_handler_task(
                     format!("{}-msg-verifier", chain.name),
                     handlers::solana_verify_msg::Handler::new(
                         worker.clone(),
@@ -328,11 +323,12 @@
                         self.broadcaster.client(),
                         self.block_height_monitor.latest_block_height(),
                     ),
+                    stream_timeout,
                 ),
                 handlers::config::Config::SolanaWorkerSetVerifier {
                     cosmwasm_contract,
                     chain,
-                } => self.configure_handler(
+                } => self.create_handler_task(
                     format!("{}-worker-set-verifier", chain.name),
                     handlers::solana_verify_worker_set::Handler::new(
                         worker.clone(),
@@ -345,12 +341,10 @@
                         self.broadcaster.client(),
                         self.block_height_monitor.latest_block_height(),
                     ),
-                ),
-            }
-=======
+                    stream_timeout,
+                ),
             };
             self.event_processor = self.event_processor.add_task(task);
->>>>>>> 0be4b7d0
         }
 
         Ok(self)
