use std::num::NonZeroUsize;
use std::time::Duration;

use asyncutil::task::{CancellableTask, TaskError, TaskGroup};
use block_height_monitor::BlockHeightMonitor;
use broadcaster::Broadcaster;
use cosmrs::proto::cosmos::auth::v1beta1::query_client::QueryClient as AuthQueryClient;
use cosmrs::proto::cosmos::bank::v1beta1::query_client::QueryClient as BankQueryClient;
use cosmrs::proto::cosmos::tx::v1beta1::service_client::ServiceClient;
use error_stack::{FutureExt, Result, ResultExt};
use event_processor::EventHandler;
use event_sub::EventSub;
use evm::finalizer::{pick, Finalization};
use evm::json_rpc::EthereumClient;
use multiversx_sdk::blockchain::CommunicationProxy;
use queue::queued_broadcaster::QueuedBroadcaster;
use router_api::ChainName;
use solana::rpc::RpcCacheWrapper;
use solana_client::nonblocking::rpc_client::RpcClient;
use solana_sdk::commitment_config::CommitmentConfig;
use thiserror::Error;
use tofnd::grpc::{Multisig, MultisigClient};
use tokio::signal::unix::{signal, SignalKind};
use tokio::sync::mpsc;
use tokio::time::interval;
use tokio_util::sync::CancellationToken;
use tonic::transport::Channel;
use tracing::info;
use types::TMAddress;

use crate::config::Config;

mod asyncutil;
mod block_height_monitor;
mod broadcaster;
pub mod commands;
pub mod config;
mod event_processor;
mod event_sub;
mod evm;
mod grpc;
mod handlers;
mod health_check;
mod json_rpc;
mod mvx;
mod queue;
mod solana;
mod sui;
mod tm_client;
mod tofnd;
mod types;
mod url;

pub use grpc::{client, proto};

use crate::asyncutil::future::RetryPolicy;
use crate::broadcaster::confirm_tx::TxConfirmer;

const PREFIX: &str = "axelar";
const DEFAULT_RPC_TIMEOUT: Duration = Duration::from_secs(3);

pub async fn run(cfg: Config) -> Result<(), Error> {
    prepare_app(cfg).await?.run().await
}

async fn prepare_app(cfg: Config) -> Result<App<impl Broadcaster>, Error> {
    let Config {
        tm_jsonrpc,
        tm_grpc,
        broadcast,
        handlers,
        tofnd_config,
        event_processor,
        service_registry: _service_registry,
        health_check_bind_addr,
    } = cfg;

    let tm_client = tendermint_rpc::HttpClient::new(tm_jsonrpc.to_string().as_str())
        .change_context(Error::Connection)
        .attach_printable(tm_jsonrpc.clone())?;
    let service_client = ServiceClient::connect(tm_grpc.to_string())
        .await
        .change_context(Error::Connection)
        .attach_printable(tm_grpc.clone())?;
    let auth_query_client = AuthQueryClient::connect(tm_grpc.to_string())
        .await
        .change_context(Error::Connection)
        .attach_printable(tm_grpc.clone())?;
    let bank_query_client = BankQueryClient::connect(tm_grpc.to_string())
        .await
        .change_context(Error::Connection)
        .attach_printable(tm_grpc.clone())?;
    let multisig_client = MultisigClient::new(tofnd_config.party_uid, tofnd_config.url.clone())
        .await
        .change_context(Error::Connection)
        .attach_printable(tofnd_config.url)?;

    let block_height_monitor = BlockHeightMonitor::connect(tm_client.clone())
        .await
        .change_context(Error::Connection)
        .attach_printable(tm_jsonrpc)?;

    let pub_key = multisig_client
        .keygen(&tofnd_config.key_uid, tofnd::Algorithm::Ecdsa)
        .await
        .change_context(Error::Tofnd)?;

    let broadcaster = broadcaster::UnvalidatedBasicBroadcaster::builder()
        .auth_query_client(auth_query_client)
        .bank_query_client(bank_query_client)
        .address_prefix(PREFIX.to_string())
        .client(service_client.clone())
        .signer(multisig_client.clone())
        .pub_key((tofnd_config.key_uid, pub_key))
        .config(broadcast.clone())
        .build()
        .validate_fee_denomination()
        .await
        .change_context(Error::Broadcaster)?;

    let health_check_server = health_check::Server::new(health_check_bind_addr);

    let verifier: TMAddress = pub_key
        .account_id(PREFIX)
        .expect("failed to convert to account identifier")
        .into();

    App::new(
        tm_client,
        broadcaster,
        service_client,
        multisig_client,
        broadcast,
        event_processor.stream_buffer_size,
        block_height_monitor,
        health_check_server,
    )
    .configure_handlers(verifier, handlers, event_processor)
    .await
}

async fn check_finalizer<'a, C>(
    chain_name: &ChainName,
    finalization: &Finalization,
    rpc_client: &'a C,
) -> Result<(), Error>
where
    C: EthereumClient + Send + Sync,
{
    let _ = pick(finalization, rpc_client, 0)
        .latest_finalized_block_height()
        .await
        .change_context_lazy(|| Error::InvalidFinalizerType(chain_name.to_owned()))?;

    Ok(())
}

struct App<T>
where
    T: Broadcaster,
{
    event_publisher: event_sub::EventPublisher<tendermint_rpc::HttpClient>,
    event_subscriber: event_sub::EventSubscriber,
    event_processor: TaskGroup<event_processor::Error>,
    broadcaster: QueuedBroadcaster<T>,
    tx_confirmer: TxConfirmer<ServiceClient<Channel>>,
    multisig_client: MultisigClient,
    block_height_monitor: BlockHeightMonitor<tendermint_rpc::HttpClient>,
    health_check_server: health_check::Server,
    token: CancellationToken,
}

impl<T> App<T>
where
    T: Broadcaster + Send + Sync + 'static,
{
    #[allow(clippy::too_many_arguments)]
    fn new(
        tm_client: tendermint_rpc::HttpClient,
        broadcaster: T,
        service_client: ServiceClient<Channel>,
        multisig_client: MultisigClient,
        broadcast_cfg: broadcaster::Config,
        event_buffer_cap: usize,
        block_height_monitor: BlockHeightMonitor<tendermint_rpc::HttpClient>,
        health_check_server: health_check::Server,
    ) -> Self {
        let token = CancellationToken::new();

        let (event_publisher, event_subscriber) =
            event_sub::EventPublisher::new(tm_client, event_buffer_cap);

        let (tx_hash_sender, tx_hash_receiver) = mpsc::channel(1000);
        let (tx_response_sender, tx_response_receiver) = mpsc::channel(1000);

        let event_processor = TaskGroup::new();
        let broadcaster = QueuedBroadcaster::new(
            broadcaster,
            broadcast_cfg.batch_gas_limit,
            broadcast_cfg.queue_cap,
            interval(broadcast_cfg.broadcast_interval),
            tx_hash_sender,
            tx_response_receiver,
        );
        let tx_confirmer = TxConfirmer::new(
            service_client,
            RetryPolicy::RepeatConstant {
                sleep: broadcast_cfg.tx_fetch_interval,
                max_attempts: broadcast_cfg.tx_fetch_max_retries.saturating_add(1).into(),
            },
            tx_hash_receiver,
            tx_response_sender,
        );

        Self {
            event_publisher,
            event_subscriber,
            event_processor,
            broadcaster,
            tx_confirmer,
            multisig_client,
            block_height_monitor,
            health_check_server,
            token,
        }
    }

    async fn configure_handlers(
        mut self,
        verifier: TMAddress,
        handler_configs: Vec<handlers::config::Config>,
        event_processor_config: event_processor::Config,
    ) -> Result<App<T>, Error> {
        for config in handler_configs {
            let task = match config {
                handlers::config::Config::EvmMsgVerifier {
                    chain,
                    cosmwasm_contract,
                    rpc_timeout,
                } => {
                    let rpc_client = json_rpc::Client::new_http(
                        &chain.rpc_url,
                        reqwest::ClientBuilder::new()
                            .connect_timeout(rpc_timeout.unwrap_or(DEFAULT_RPC_TIMEOUT))
                            .timeout(rpc_timeout.unwrap_or(DEFAULT_RPC_TIMEOUT))
                            .build()
                            .change_context(Error::Connection)?,
                    );

                    check_finalizer(&chain.name, &chain.finalization, &rpc_client).await?;

                    self.create_handler_task(
                        format!("{}-msg-verifier", chain.name),
                        handlers::evm_verify_msg::Handler::new(
                            verifier.clone(),
                            cosmwasm_contract,
                            chain.name,
                            chain.finalization,
                            rpc_client,
                            self.block_height_monitor.latest_block_height(),
                        ),
                        event_processor_config.clone(),
                    )
                }
                handlers::config::Config::EvmVerifierSetVerifier {
                    chain,
                    cosmwasm_contract,
                    rpc_timeout,
                } => {
                    let rpc_client = json_rpc::Client::new_http(
                        &chain.rpc_url,
                        reqwest::ClientBuilder::new()
                            .connect_timeout(rpc_timeout.unwrap_or(DEFAULT_RPC_TIMEOUT))
                            .timeout(rpc_timeout.unwrap_or(DEFAULT_RPC_TIMEOUT))
                            .build()
                            .change_context(Error::Connection)?,
                    );

                    check_finalizer(&chain.name, &chain.finalization, &rpc_client).await?;

                    self.create_handler_task(
                        format!("{}-verifier-set-verifier", chain.name),
                        handlers::evm_verify_verifier_set::Handler::new(
                            verifier.clone(),
                            cosmwasm_contract,
                            chain.name,
                            chain.finalization,
                            rpc_client,
                            self.block_height_monitor.latest_block_height(),
                        ),
                        event_processor_config.clone(),
                    )
                }
                handlers::config::Config::MultisigSigner { cosmwasm_contract } => self
                    .create_handler_task(
                        "multisig-signer",
                        handlers::multisig::Handler::new(
                            verifier.clone(),
                            cosmwasm_contract,
                            self.multisig_client.clone(),
                            self.block_height_monitor.latest_block_height(),
                        ),
                        event_processor_config.clone(),
                    ),
                handlers::config::Config::SuiMsgVerifier {
                    cosmwasm_contract,
                    rpc_url,
                    rpc_timeout,
                } => self.create_handler_task(
                    "sui-msg-verifier",
                    handlers::sui_verify_msg::Handler::new(
                        verifier.clone(),
                        cosmwasm_contract,
                        json_rpc::Client::new_http(
                            &rpc_url,
                            reqwest::ClientBuilder::new()
                                .connect_timeout(rpc_timeout.unwrap_or(DEFAULT_RPC_TIMEOUT))
                                .timeout(rpc_timeout.unwrap_or(DEFAULT_RPC_TIMEOUT))
                                .build()
                                .change_context(Error::Connection)?,
                        ),
                        self.block_height_monitor.latest_block_height(),
                    ),
                    event_processor_config.clone(),
                ),
                handlers::config::Config::SuiVerifierSetVerifier {
                    cosmwasm_contract,
                    rpc_url,
                    rpc_timeout,
                } => self.create_handler_task(
                    "sui-verifier-set-verifier",
                    handlers::sui_verify_verifier_set::Handler::new(
                        verifier.clone(),
                        cosmwasm_contract,
                        json_rpc::Client::new_http(
                            &rpc_url,
                            reqwest::ClientBuilder::new()
                                .connect_timeout(rpc_timeout.unwrap_or(DEFAULT_RPC_TIMEOUT))
                                .timeout(rpc_timeout.unwrap_or(DEFAULT_RPC_TIMEOUT))
                                .build()
                                .change_context(Error::Connection)?,
                        ),
                        self.block_height_monitor.latest_block_height(),
                    ),
                    event_processor_config.clone(),
                ),
<<<<<<< HEAD
                handlers::config::Config::SolanaMsgVerifier {
                    cosmwasm_contract,
                    max_tx_cache_entries,
                    chain,
                    rpc_timeout,
                } => self.create_handler_task(
                    format!("{}-msg-verifier", chain.name),
                    handlers::solana_verify_msg::Handler::new(
                        verifier.clone(),
                        cosmwasm_contract,
                        RpcCacheWrapper::new(
                            RpcClient::new_with_timeout_and_commitment(
                                chain.rpc_url.to_string(),
                                rpc_timeout.unwrap_or(DEFAULT_RPC_TIMEOUT),
                                CommitmentConfig::finalized(),
                            ),
                            NonZeroUsize::new(max_tx_cache_entries).unwrap(),
                        ),
                        chain.name,
=======
                handlers::config::Config::MvxMsgVerifier {
                    cosmwasm_contract,
                    proxy_url,
                } => self.create_handler_task(
                    "mvx-msg-verifier",
                    handlers::mvx_verify_msg::Handler::new(
                        verifier.clone(),
                        cosmwasm_contract,
                        CommunicationProxy::new(proxy_url.to_string().trim_end_matches('/').into()),
>>>>>>> 13390b9b
                        self.block_height_monitor.latest_block_height(),
                    ),
                    event_processor_config.clone(),
                ),
<<<<<<< HEAD
                handlers::config::Config::SolanaVerifierSetVerifier {
                    cosmwasm_contract,
                    chain,
                    rpc_timeout,
                } => self.create_handler_task(
                    format!("{}-worker-set-verifier", chain.name),
                    handlers::solana_verify_verifier_set::Handler::new(
                        verifier.clone(),
                        cosmwasm_contract,
                        chain.name,
                        RpcClient::new_with_timeout_and_commitment(
                            chain.rpc_url.to_string(),
                            rpc_timeout.unwrap_or(DEFAULT_RPC_TIMEOUT),
                            CommitmentConfig::finalized(),
                        ),
=======
                handlers::config::Config::MvxVerifierSetVerifier {
                    cosmwasm_contract,
                    proxy_url,
                } => self.create_handler_task(
                    "mvx-worker-set-verifier",
                    handlers::mvx_verify_verifier_set::Handler::new(
                        verifier.clone(),
                        cosmwasm_contract,
                        CommunicationProxy::new(proxy_url.to_string().trim_end_matches('/').into()),
>>>>>>> 13390b9b
                        self.block_height_monitor.latest_block_height(),
                    ),
                    event_processor_config.clone(),
                ),
            };
            self.event_processor = self.event_processor.add_task(task);
        }

        Ok(self)
    }

    fn create_handler_task<L, H>(
        &mut self,
        label: L,
        handler: H,
        event_processor_config: event_processor::Config,
    ) -> CancellableTask<Result<(), event_processor::Error>>
    where
        L: AsRef<str>,
        H: EventHandler + Send + Sync + 'static,
    {
        let label = label.as_ref().to_string();
        let broadcaster = self.broadcaster.client();
        let sub = self.event_subscriber.subscribe();

        CancellableTask::create(move |token| {
            event_processor::consume_events(
                label,
                handler,
                broadcaster,
                sub,
                event_processor_config,
                token,
            )
        })
    }

    async fn run(self) -> Result<(), Error> {
        let Self {
            event_publisher,
            event_processor,
            broadcaster,
            tx_confirmer,
            block_height_monitor,
            health_check_server,
            token,
            ..
        } = self;

        let exit_token = token.clone();
        tokio::spawn(async move {
            let mut sigint = signal(SignalKind::interrupt()).expect("failed to capture SIGINT");
            let mut sigterm = signal(SignalKind::terminate()).expect("failed to capture SIGTERM");

            tokio::select! {
                _ = sigint.recv() => {},
                _ = sigterm.recv() => {},
            }

            info!("signal received, waiting for program to exit gracefully");

            exit_token.cancel();
        });

        TaskGroup::new()
            .add_task(CancellableTask::create(|token| {
                block_height_monitor
                    .run(token)
                    .change_context(Error::BlockHeightMonitor)
            }))
            .add_task(CancellableTask::create(|token| {
                event_publisher
                    .run(token)
                    .change_context(Error::EventPublisher)
            }))
            .add_task(CancellableTask::create(|token| {
                health_check_server
                    .run(token)
                    .change_context(Error::HealthCheck)
            }))
            .add_task(CancellableTask::create(|token| {
                event_processor
                    .run(token)
                    .change_context(Error::EventProcessor)
            }))
            .add_task(CancellableTask::create(|_| {
                tx_confirmer.run().change_context(Error::TxConfirmation)
            }))
            .add_task(CancellableTask::create(|_| {
                broadcaster.run().change_context(Error::Broadcaster)
            }))
            .run(token)
            .await
    }
}

#[derive(Error, Debug)]
pub enum Error {
    #[error("event publisher failed")]
    EventPublisher,
    #[error("event processor failed")]
    EventProcessor,
    #[error("broadcaster failed")]
    Broadcaster,
    #[error("tx confirmation failed")]
    TxConfirmation,
    #[error("tofnd failed")]
    Tofnd,
    #[error("connection failed")]
    Connection,
    #[error("task execution failed")]
    Task(#[from] TaskError),
    #[error("failed to return updated state")]
    ReturnState,
    #[error("failed to load config")]
    LoadConfig,
    #[error("invalid input")]
    InvalidInput,
    #[error("block height monitor failed")]
    BlockHeightMonitor,
    #[error("invalid finalizer type for chain {0}")]
    InvalidFinalizerType(ChainName),
    #[error("health check is not working")]
    HealthCheck,
}<|MERGE_RESOLUTION|>--- conflicted
+++ resolved
@@ -344,7 +344,32 @@
                     ),
                     event_processor_config.clone(),
                 ),
-<<<<<<< HEAD
+                handlers::config::Config::MvxMsgVerifier {
+                    cosmwasm_contract,
+                    proxy_url,
+                } => self.create_handler_task(
+                    "mvx-msg-verifier",
+                    handlers::mvx_verify_msg::Handler::new(
+                        verifier.clone(),
+                        cosmwasm_contract,
+                        CommunicationProxy::new(proxy_url.to_string().trim_end_matches('/').into()),
+                        self.block_height_monitor.latest_block_height(),
+                    ),
+                    event_processor_config.clone(),
+                ),
+                handlers::config::Config::MvxVerifierSetVerifier {
+                    cosmwasm_contract,
+                    proxy_url,
+                } => self.create_handler_task(
+                    "mvx-worker-set-verifier",
+                    handlers::mvx_verify_verifier_set::Handler::new(
+                        verifier.clone(),
+                        cosmwasm_contract,
+                        CommunicationProxy::new(proxy_url.to_string().trim_end_matches('/').into()),
+                        self.block_height_monitor.latest_block_height(),
+                    ),
+                    event_processor_config.clone(),
+                ),
                 handlers::config::Config::SolanaMsgVerifier {
                     cosmwasm_contract,
                     max_tx_cache_entries,
@@ -364,22 +389,10 @@
                             NonZeroUsize::new(max_tx_cache_entries).unwrap(),
                         ),
                         chain.name,
-=======
-                handlers::config::Config::MvxMsgVerifier {
-                    cosmwasm_contract,
-                    proxy_url,
-                } => self.create_handler_task(
-                    "mvx-msg-verifier",
-                    handlers::mvx_verify_msg::Handler::new(
-                        verifier.clone(),
-                        cosmwasm_contract,
-                        CommunicationProxy::new(proxy_url.to_string().trim_end_matches('/').into()),
->>>>>>> 13390b9b
                         self.block_height_monitor.latest_block_height(),
                     ),
                     event_processor_config.clone(),
                 ),
-<<<<<<< HEAD
                 handlers::config::Config::SolanaVerifierSetVerifier {
                     cosmwasm_contract,
                     chain,
@@ -395,17 +408,6 @@
                             rpc_timeout.unwrap_or(DEFAULT_RPC_TIMEOUT),
                             CommitmentConfig::finalized(),
                         ),
-=======
-                handlers::config::Config::MvxVerifierSetVerifier {
-                    cosmwasm_contract,
-                    proxy_url,
-                } => self.create_handler_task(
-                    "mvx-worker-set-verifier",
-                    handlers::mvx_verify_verifier_set::Handler::new(
-                        verifier.clone(),
-                        cosmwasm_contract,
-                        CommunicationProxy::new(proxy_url.to_string().trim_end_matches('/').into()),
->>>>>>> 13390b9b
                         self.block_height_monitor.latest_block_height(),
                     ),
                     event_processor_config.clone(),
